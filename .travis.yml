--- conflicted
+++ resolved
@@ -1,53 +1,3 @@
-<<<<<<< HEAD
-language: csharp
-sudo: required
-dist: trusty
-addons:
-  apt:
-    sources:
-    - deadsnakes
-    packages:
-    # Packages required for android build
-    - libc6-i386
-    - lib32stdc++6
-    - lib32gcc1
-    - lib32ncurses5
-    - lib32z1
-    # packages for python
-    - python3.5
-install:
-  # Install npm
-  - rm -rf ~/.nvm && git clone https://github.com/creationix/nvm.git ~/.nvm && (cd ~/.nvm && git checkout `git describe --abbrev=0 --tags`) && source ~/.nvm/nvm.sh && nvm install 4
-  - npm install -g npm@'>=1.4.3'
-  - npm install
-  # Install ruby dependencies
-  - rvm use 2.3.0 --install --binary --fuzzy
-  - gem install bundler
-  - bundle install
-  - pip install --user tox
-  # Install android SDK
-  - mkdir android
-  - wget -qO- "http://dl.google.com/android/android-sdk_r23.0.2-linux.tgz" | tar -zxv -C ./android
-  - echo y | ./android/android-sdk-linux/tools/android update sdk --all --filter platform-tools,android-23,build-tools-23.0.1 --no-ui --force
-  - echo y | ./android/android-sdk-linux/tools/android update sdk --all --filter extra-android-support,extra-android-m2repository,extra-google-m2repository --no-ui --force
-  - export ANDROID_HOME=`pwd`/android/android-sdk-linux
-  # Install NetCore RC2
-  - sudo sh -c 'echo "deb [arch=amd64] https://apt-mo.trafficmanager.net/repos/dotnet/ trusty main" > /etc/apt/sources.list.d/dotnetdev.list' 
-  - sudo apt-key adv --keyserver apt-mo.trafficmanager.net --recv-keys 417A0893
-  - sudo apt-get update
-  - sudo apt-get install dotnet-dev-1.0.0-preview2-003121 -y
-script:
-  - gulp
-after_script:
-  - echo "========== Server log: ============"
-  - pwd
-  - ls -al
-  - ls -al TestResults
-  - cat TestResults/*.log
-notifications:
-  slack:
-    secure: d0PFVLcyqcMxNtmZ8JaEpIBzXbUbZCgKs8QtBB5qEIXDnxflSR3AhczlILNhTBKtMEBlwVzsz65yP09XcmvB6xpAfJbHqSRzk2frKa5viPcAD8Wr/NYamt9/UiTCsnql8MqzjVy0tLdMscXKRmsUey4YF570zl0b7gAbq7XTqxM=
-=======
 language: android
 android:
   components:
@@ -61,5 +11,4 @@
 script:
   - mvn clean install
   - mvn checkstyle:check
-  - cd ./azure-android-client-authentication && ./gradlew check
->>>>>>> 3596f488
+  - cd ./azure-android-client-authentication && ./gradlew check