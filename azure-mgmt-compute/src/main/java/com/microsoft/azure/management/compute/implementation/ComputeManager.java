/**
 * Copyright (c) Microsoft Corporation. All rights reserved.
 * Licensed under the MIT License. See License.txt in the project root for
 * license information.
 */
<<<<<<< HEAD
=======

>>>>>>> 2f6be21a
package com.microsoft.azure.management.compute.implementation;

import com.microsoft.azure.AzureEnvironment;
import com.microsoft.azure.management.compute.Disks;
import com.microsoft.azure.management.compute.Snapshots;
import com.microsoft.azure.management.compute.VirtualMachineCustomImages;
import com.microsoft.rest.RestClient;
import com.microsoft.azure.credentials.AzureTokenCredentials;
import com.microsoft.azure.management.compute.AvailabilitySets;
import com.microsoft.azure.management.compute.ComputeUsages;
import com.microsoft.azure.management.compute.VirtualMachineExtensionImages;
import com.microsoft.azure.management.compute.VirtualMachineImages;
import com.microsoft.azure.management.compute.VirtualMachineScaleSets;
import com.microsoft.azure.management.compute.VirtualMachines;
import com.microsoft.azure.management.network.implementation.NetworkManager;
import com.microsoft.azure.management.resources.fluentcore.arm.AzureConfigurable;
import com.microsoft.azure.management.resources.fluentcore.arm.implementation.AzureConfigurableImpl;
import com.microsoft.azure.management.resources.fluentcore.arm.implementation.Manager;
import com.microsoft.azure.management.storage.implementation.StorageManager;

/**
 * Entry point to Azure compute resource management.
 */
public final class ComputeManager extends Manager<ComputeManager, ComputeManagementClientImpl> {
    // The service managers
    private StorageManager storageManager;
    private NetworkManager networkManager;
    // The collections
    private AvailabilitySets availabilitySets;
    private VirtualMachines virtualMachines;
    private VirtualMachineImages virtualMachineImages;
    private VirtualMachineExtensionImages virtualMachineExtensionImages;
    private VirtualMachineScaleSets virtualMachineScaleSets;
    private ComputeUsages computeUsages;
    private VirtualMachineCustomImages virtualMachineCustomImages;
    private Disks disks;
    private Snapshots snapshots;

    /**
     * Get a Configurable instance that can be used to create ComputeManager with optional configuration.
     *
     * @return Configurable
     */
    public static Configurable configure() {
        return new ComputeManager.ConfigurableImpl();
    }

    /**
     * Creates an instance of ComputeManager that exposes Compute resource management API entry points.
     *
     * @param credentials the credentials to use
     * @param subscriptionId the subscription
     * @return the ComputeManager
     */
    public static ComputeManager authenticate(AzureTokenCredentials credentials, String subscriptionId) {
        return new ComputeManager(new RestClient.Builder()
                .withBaseUrl(credentials.environment(), AzureEnvironment.Endpoint.RESOURCE_MANAGER)
                .withCredentials(credentials)
                .build(), subscriptionId);
    }

    /**
     * Creates an instance of ComputeManager that exposes Compute resource management API entry points.
     *
     * @param restClient the RestClient to be used for API calls.
     * @param subscriptionId the subscription
     * @return the ComputeManager
     */
    public static ComputeManager authenticate(RestClient restClient, String subscriptionId) {
        return new ComputeManager(restClient, subscriptionId);
    }

    /**
     * The interface allowing configurations to be set.
     */
    public interface Configurable extends AzureConfigurable<Configurable> {
        /**
         * Creates an instance of ComputeManager that exposes Compute resource management API entry points.
         *
         * @param credentials the credentials to use
         * @param subscriptionId the subscription
         * @return the ComputeManager
         */
        ComputeManager authenticate(AzureTokenCredentials credentials, String subscriptionId);
    }

    /**
     * The implementation for Configurable interface.
     */
    private static final class ConfigurableImpl extends AzureConfigurableImpl<Configurable> implements  Configurable {
        @Override
        public ComputeManager authenticate(AzureTokenCredentials credentials, String subscriptionId) {
            return ComputeManager.authenticate(buildRestClient(credentials), subscriptionId);
        }
    }

    private ComputeManager(RestClient restClient, String subscriptionId) {
        super(
                restClient,
                subscriptionId,
                new ComputeManagementClientImpl(restClient).withSubscriptionId(subscriptionId));
        storageManager = StorageManager.authenticate(restClient, subscriptionId);
        networkManager = NetworkManager.authenticate(restClient, subscriptionId);
    }

    /**
     * @return the availability set resource management API entry point
     */
    public AvailabilitySets availabilitySets() {
        if (availabilitySets == null) {
            availabilitySets = new AvailabilitySetsImpl(this);
        }
        return availabilitySets;
    }

    /**
     * @return the virtual machine resource management API entry point
     */
    public VirtualMachines virtualMachines() {
        if (virtualMachines == null) {
            virtualMachines = new VirtualMachinesImpl(
                    this,
                    storageManager,
                    networkManager);
        }
        return virtualMachines;
    }

    /**
     * @return the virtual machine image resource management API entry point
     */
    public VirtualMachineImages virtualMachineImages() {
        if (virtualMachineImages == null) {
            virtualMachineImages = new VirtualMachineImagesImpl(new VirtualMachinePublishersImpl(super.innerManagementClient.virtualMachineImages(),
                    super.innerManagementClient.virtualMachineExtensionImages()),
                    super.innerManagementClient.virtualMachineImages());
        }
        return virtualMachineImages;
    }

    /**
     * @return the virtual machine extension image resource management API entry point
     */
    public VirtualMachineExtensionImages virtualMachineExtensionImages() {
        if (virtualMachineExtensionImages == null) {
            virtualMachineExtensionImages = new VirtualMachineExtensionImagesImpl(new VirtualMachinePublishersImpl(super.innerManagementClient.virtualMachineImages(),
                    super.innerManagementClient.virtualMachineExtensionImages()));
        }
        return virtualMachineExtensionImages;
    }

    /**
     * @return the virtual machine scale set resource management API entry point
     */
    public VirtualMachineScaleSets virtualMachineScaleSets() {
        if (virtualMachineScaleSets == null) {
            virtualMachineScaleSets = new VirtualMachineScaleSetsImpl(
                    this,
                    storageManager,
                    networkManager);
        }
        return virtualMachineScaleSets;
    }

    /**
     * @return the compute resource usage management API entry point
     */
    public ComputeUsages usages() {
        if (computeUsages == null) {
            computeUsages = new ComputeUsagesImpl(super.innerManagementClient);
        }
        return computeUsages;
    }

    /**
     * @return the virtual machine custom image management API entry point
     */
    public VirtualMachineCustomImages virtualMachineCustomImages() {
        if (virtualMachineCustomImages == null) {
            virtualMachineCustomImages = new VirtualMachineCustomImagesImpl(this);
        }
        return virtualMachineCustomImages;
    }

    /**
     * @return the managed disk management API entry point
     */
    public Disks disks() {
        if (disks == null) {
            disks = new DisksImpl(this);
        }
        return disks;
    }

    /**
     * @return the managed snapshot management API entry point
     */
    public Snapshots snapshots() {
        if (snapshots == null) {
            snapshots = new SnapshotsImpl(this);
        }
        return snapshots;
    }
}<|MERGE_RESOLUTION|>--- conflicted
+++ resolved
@@ -3,10 +3,7 @@
  * Licensed under the MIT License. See License.txt in the project root for
  * license information.
  */
-<<<<<<< HEAD
-=======
-
->>>>>>> 2f6be21a
+
 package com.microsoft.azure.management.compute.implementation;
 
 import com.microsoft.azure.AzureEnvironment;
