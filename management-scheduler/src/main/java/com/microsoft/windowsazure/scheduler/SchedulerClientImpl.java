--- conflicted
+++ resolved
@@ -285,17 +285,6 @@
     * @return The enum value.
     */
      static HttpAuthenticationType parseHttpAuthenticationType(String value) {
-<<<<<<< HEAD
-        if ("notspecified".equalsIgnoreCase(value)) {
-            return HttpAuthenticationType.NotSpecified;
-        }
-        if ("basic".equalsIgnoreCase(value)) {
-            return HttpAuthenticationType.Basic;
-        }
-        if ("clientcertificate".equalsIgnoreCase(value)) {
-            return HttpAuthenticationType.ClientCertificate;
-        }
-=======
         if ("NotSpecified".equalsIgnoreCase(value)) {
             return HttpAuthenticationType.NotSpecified;
         }
@@ -308,7 +297,6 @@
         if ("Basic".equalsIgnoreCase(value)) {
             return HttpAuthenticationType.Basic;
         }
->>>>>>> e46fcc53
         throw new IllegalArgumentException("value");
     }
     
@@ -320,15 +308,6 @@
     */
      static String httpAuthenticationTypeToString(HttpAuthenticationType value) {
         if (value == HttpAuthenticationType.NotSpecified) {
-<<<<<<< HEAD
-            return "notspecified";
-        }
-        if (value == HttpAuthenticationType.Basic) {
-            return "basic";
-        }
-        if (value == HttpAuthenticationType.ClientCertificate) {
-            return "clientcertificate";
-=======
             return "NotSpecified";
         }
         if (value == HttpAuthenticationType.ClientCertificate) {
@@ -339,7 +318,6 @@
         }
         if (value == HttpAuthenticationType.Basic) {
             return "Basic";
->>>>>>> e46fcc53
         }
         throw new IllegalArgumentException("value");
     }
