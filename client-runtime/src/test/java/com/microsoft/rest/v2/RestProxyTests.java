--- conflicted
+++ resolved
@@ -1,6 +1,5 @@
 package com.microsoft.rest.v2;
 
-<<<<<<< HEAD
 import com.google.common.base.Charsets;
 import com.microsoft.rest.v2.annotations.BodyParam;
 import com.microsoft.rest.v2.annotations.DELETE;
@@ -17,29 +16,21 @@
 import com.microsoft.rest.v2.annotations.PathParam;
 import com.microsoft.rest.v2.annotations.QueryParam;
 import com.microsoft.rest.v2.annotations.UnexpectedResponseExceptionType;
-=======
-import com.microsoft.rest.v2.annotations.*;
->>>>>>> 913fa0c3
 import com.microsoft.rest.v2.entities.HttpBinHeaders;
 import com.microsoft.rest.v2.entities.HttpBinJSON;
+import com.microsoft.rest.v2.http.AsyncInputStream;
 import com.microsoft.rest.v2.http.ContentType;
 import com.microsoft.rest.v2.http.HttpClient;
 import com.microsoft.rest.v2.http.HttpHeaders;
 import com.microsoft.rest.v2.http.HttpPipeline;
 import com.microsoft.rest.v2.protocol.SerializerAdapter;
 import com.microsoft.rest.v2.serializer.JacksonAdapter;
-<<<<<<< HEAD
 import io.reactivex.Flowable;
 import org.junit.Assert;
 import org.junit.Test;
-=======
->>>>>>> 913fa0c3
 import io.reactivex.Completable;
-import io.reactivex.Flowable;
 import io.reactivex.Observable;
 import io.reactivex.Single;
-import org.junit.Assert;
-import org.junit.Test;
 
 import java.io.IOException;
 import java.io.InputStream;
@@ -1305,7 +1296,7 @@
             assertEquals("Status code 200, (1024-byte body)", e.getMessage());
         }
     }
-    
+
     @Host("https://www.example.com")
     private interface Service21 {
         @GET("http://httpbin.org/bytes/100")
@@ -1337,7 +1328,6 @@
         assertEquals(30720, count.intValue());
     }
 
-<<<<<<< HEAD
     @Host("http://httpbin.org")
     interface FlowableUploadService {
         @PUT("/put")
@@ -1361,7 +1351,8 @@
                 .put(AsyncInputStream.create(fileChannel, 4, 15));
 
         assertEquals("quick brown fox", response.body().data);
-=======
+    }
+
     @Host("{url}")
     interface Service22 {
         @GET("{container}/{blob}")
@@ -1373,7 +1364,6 @@
         final byte[] bytes = createService(Service22.class).getBytes("http://httpbin.org/bytes/27");
         assertNotNull(bytes);
         assertEquals(27, bytes.length);
->>>>>>> 913fa0c3
     }
 
     // Helpers
