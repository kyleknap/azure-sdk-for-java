/**
 * Copyright (c) Microsoft Corporation. All rights reserved.
 * Licensed under the MIT License. See License.txt in the project root for
 * license information.
 */
package com.microsoft.azure.management.network.implementation;

import com.microsoft.azure.management.network.Network;
import com.microsoft.azure.management.network.Subnet;
import com.microsoft.azure.management.resources.fluentcore.arm.models.implementation.GroupableResourceImpl;
import com.microsoft.rest.ServiceCall;
import com.microsoft.rest.ServiceCallback;
import com.microsoft.rest.ServiceResponse;
import rx.Observable;
import rx.functions.Func1;

import java.util.ArrayList;
import java.util.Collections;
import java.util.List;
import java.util.Map;
import java.util.Map.Entry;
import java.util.TreeMap;

/**
 * Implementation for {@link Network} and its create and update interfaces.
 */
class NetworkImpl
    extends GroupableResourceImpl<
        Network,
        VirtualNetworkInner,
        NetworkImpl,
        NetworkManager>
    implements
        Network,
        Network.Definition,
        Network.Update {

    private final VirtualNetworksInner innerCollection;
    private TreeMap<String, Subnet> subnets;

    NetworkImpl(String name,
            final VirtualNetworkInner innerModel,
            final VirtualNetworksInner innerCollection,
            final NetworkManager networkManager) {
        super(name, innerModel, networkManager);
        this.innerCollection = innerCollection;
        initializeSubnetsFromInner();
    }

    private void initializeSubnetsFromInner() {
        this.subnets = new TreeMap<>();
        if (this.inner().subnets() != null) {
            for (SubnetInner subnetInner : this.inner().subnets()) {
                SubnetImpl subnet = new SubnetImpl(subnetInner, this);
                this.subnets.put(subnetInner.name(), subnet);
            }
        }
    }

    // Verbs

    @Override
    public NetworkImpl refresh() throws Exception {
        ServiceResponse<VirtualNetworkInner> response =
            this.innerCollection.get(this.resourceGroupName(), this.name());
        this.setInner(response.getBody());
        initializeSubnetsFromInner();
        return this;
    }

    @Override
    public Network apply() throws Exception {
        return this.create();
    }

    @Override
    public Observable<Network> applyAsync() {
        return createAsync();
    }

    @Override
    public ServiceCall<Network> applyAsync(ServiceCallback<Network> callback) {
        return createAsync(callback);
    }

    // Helpers

    NetworkImpl withSubnet(SubnetImpl subnet) {
        this.inner().subnets().add(subnet.inner());
        this.subnets.put(subnet.name(), subnet);
        return this;
    }

    NetworkManager myManager() {
        return super.myManager;
    }

    // Setters (fluent)

    @Override
    public NetworkImpl withDnsServer(String ipAddress) {
        this.inner().dhcpOptions().dnsServers().add(ipAddress);
        return this;
    }

    @Override
    public NetworkImpl withSubnet(String name, String cidr) {
        return this.defineSubnet(name)
            .withAddressPrefix(cidr)
            .attach();
    }

    @Override
    public NetworkImpl withSubnets(Map<String, String> nameCidrPairs) {
        List<SubnetInner> azureSubnets = new ArrayList<>();
        this.inner().withSubnets(azureSubnets);
        initializeSubnetsFromInner();
        for (Entry<String, String> pair : nameCidrPairs.entrySet()) {
            this.withSubnet(pair.getKey(), pair.getValue());
        }
        return this;
    }

    @Override
    public NetworkImpl withoutSubnet(String name) {
        // Remove from cache
        this.subnets.remove(name);

        // Remove from inner
        List<SubnetInner> innerSubnets = this.inner().subnets();
        for (int i = 0; i < innerSubnets.size(); i++) {
            if (innerSubnets.get(i).name().equalsIgnoreCase(name)) {
                innerSubnets.remove(i);
                break;
            }
        }

        return this;
    }

    @Override
    public NetworkImpl withAddressSpace(String cidr) {
        this.inner().addressSpace().addressPrefixes().add(cidr);
        return this;
    }

    @Override
    public SubnetImpl defineSubnet(String name) {
        SubnetInner inner = new SubnetInner();
        inner.withName(name);
        return new SubnetImpl(inner, this);
    }

    // Getters

    @Override
    public List<String> addressSpaces() {
        return Collections.unmodifiableList(this.inner().addressSpace().addressPrefixes());
    }

    @Override
    public List<String> dnsServerIPs() {
        return Collections.unmodifiableList(this.inner().dhcpOptions().dnsServers());
    }

    @Override
    public Map<String, Subnet> subnets() {
        return Collections.unmodifiableMap(this.subnets);
    }

    private void beforeCreating() {
        // Ensure address spaces
        if (this.addressSpaces().size() == 0) {
            this.withAddressSpace("10.0.0.0/16");
        }

        if (isInCreateMode()) {
            // Create a subnet as needed, covering the entire first address space
            if (this.inner().subnets().size() == 0) {
                this.withSubnet("subnet1", this.addressSpaces().get(0));
            }
        }
    }

    @Override
    public SubnetImpl updateSubnet(String name) {
        return (SubnetImpl) this.subnets.get(name);
    }

    // CreatorTaskGroup.ResourceCreator implementation

    @Override
<<<<<<< HEAD
    public Resource createResource() throws Exception {
        beforeCreating();
=======
    public Network createResource() throws Exception {
        ensureCreationPrerequisites();
>>>>>>> 7a0b0c31

        ServiceResponse<VirtualNetworkInner> response =
                this.innerCollection.createOrUpdate(this.resourceGroupName(), this.name(), this.inner());
        this.setInner(response.getBody());
        initializeSubnetsFromInner();
        return this;
    }

    @Override
<<<<<<< HEAD
    public ServiceCall<Resource> createResourceAsync(final ServiceCallback<Resource> callback) {
        beforeCreating();
        ResourceServiceCall<Network, VirtualNetworkInner, NetworkImpl> serviceCall = new ResourceServiceCall<>(this);
        serviceCall.withSuccessHandler(new ResourceServiceCall.SuccessHandler<VirtualNetworkInner>() {
            @Override
            public void success(ServiceResponse<VirtualNetworkInner> response) {
                initializeSubnetsFromInner();
            }
        });
        this.innerCollection.createOrUpdateAsync(this.resourceGroupName(),
                this.name(),
                this.inner(),
                serviceCall.wrapCallBack(callback));
        return serviceCall;
=======
    public Observable<Network> createResourceAsync() {
        final  NetworkImpl self = this;
        ensureCreationPrerequisites();
        return this.innerCollection.createOrUpdateAsync(this.resourceGroupName(), this.name(), this.inner())
                .map(new Func1<ServiceResponse<VirtualNetworkInner>, Network>() {
                    @Override
                    public Network call(ServiceResponse<VirtualNetworkInner> virtualNetworkInner) {
                        setInner(virtualNetworkInner.getBody());
                        initializeSubnetsFromInner();
                        return self;
                    }
                });
>>>>>>> 7a0b0c31
    }
}<|MERGE_RESOLUTION|>--- conflicted
+++ resolved
@@ -190,14 +190,8 @@
     // CreatorTaskGroup.ResourceCreator implementation
 
     @Override
-<<<<<<< HEAD
-    public Resource createResource() throws Exception {
+    public Network createResource() throws Exception {
         beforeCreating();
-=======
-    public Network createResource() throws Exception {
-        ensureCreationPrerequisites();
->>>>>>> 7a0b0c31
-
         ServiceResponse<VirtualNetworkInner> response =
                 this.innerCollection.createOrUpdate(this.resourceGroupName(), this.name(), this.inner());
         this.setInner(response.getBody());
@@ -206,25 +200,9 @@
     }
 
     @Override
-<<<<<<< HEAD
-    public ServiceCall<Resource> createResourceAsync(final ServiceCallback<Resource> callback) {
-        beforeCreating();
-        ResourceServiceCall<Network, VirtualNetworkInner, NetworkImpl> serviceCall = new ResourceServiceCall<>(this);
-        serviceCall.withSuccessHandler(new ResourceServiceCall.SuccessHandler<VirtualNetworkInner>() {
-            @Override
-            public void success(ServiceResponse<VirtualNetworkInner> response) {
-                initializeSubnetsFromInner();
-            }
-        });
-        this.innerCollection.createOrUpdateAsync(this.resourceGroupName(),
-                this.name(),
-                this.inner(),
-                serviceCall.wrapCallBack(callback));
-        return serviceCall;
-=======
     public Observable<Network> createResourceAsync() {
         final  NetworkImpl self = this;
-        ensureCreationPrerequisites();
+        beforeCreating();
         return this.innerCollection.createOrUpdateAsync(this.resourceGroupName(), this.name(), this.inner())
                 .map(new Func1<ServiceResponse<VirtualNetworkInner>, Network>() {
                     @Override
@@ -234,6 +212,5 @@
                         return self;
                     }
                 });
->>>>>>> 7a0b0c31
     }
 }