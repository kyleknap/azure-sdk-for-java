--- conflicted
+++ resolved
@@ -18,15 +18,11 @@
 {
 @: * @@param @param.Name @((param.Documentation ?? "the " + param.Type.ToString() + " value").EscapeXmlComment())
 }
-<<<<<<< HEAD
-@if (Model.ReturnType.Body != null)
-=======
 @foreach (var exception in Model.ExceptionStatements)
 {
 @: * @@throws @exception
 }
-@if (Model.ReturnType != null)
->>>>>>> 7e6a53c4
+@if (Model.ReturnType.Body != null)
 {
 @: * @@return the @Model.ReturnTypeString.EscapeXmlComment() object if successful.
 }
