/**
 * Copyright (c) Microsoft Corporation. All rights reserved.
 * Licensed under the MIT License. See License.txt in the project root for
 * license information.
 * 
 * Code generated by Microsoft (R) AutoRest Code Generator 0.11.0.0
 * Changes may cause incorrect behavior and will be lost if the code is
 * regenerated.
 */

package fixtures.bodycomplex;

import com.google.common.reflect.TypeToken;
import com.microsoft.rest.ServiceCallback;
import com.microsoft.rest.ServiceException;
import com.microsoft.rest.ServiceResponse;
import com.microsoft.rest.ServiceResponseBuilder;
import com.microsoft.rest.ServiceResponseCallback;
import com.microsoft.rest.ServiceResponseEmptyCallback;
import com.squareup.okhttp.ResponseBody;
import retrofit.Retrofit;
import retrofit.Call;
import retrofit.Response;
import fixtures.bodycomplex.models.ArrayWrapper;
import fixtures.bodycomplex.models.Error;
import com.microsoft.rest.Validator;

public class ArrayImpl implements Array {
    private ArrayService service;
    AutoRestComplexTestService client;

    public ArrayImpl(Retrofit retrofit, AutoRestComplexTestService client) {
        this.service = retrofit.create(ArrayService.class);
        this.client = client;
    }

    /**
     *
     * @return the ArrayWrapper object if successful.
     * @throws ServiceException the exception wrapped in ServiceException if failed.
     */
    public ArrayWrapper getValid() throws ServiceException {
        try {
            Call<ResponseBody> call = service.getValid();
            ServiceResponse<ArrayWrapper> response = getValidDelegate(call.execute(), null);
            return response.getBody();
        } catch (ServiceException ex) {
            throw ex;
        } catch (Exception ex) {
            throw new ServiceException(ex);
        }
    }

    /**
     *
     * @param serviceCallback the async ServiceCallback to handle successful and failed responses.
     */
    public Call<ResponseBody> getValidAsync(final ServiceCallback<ArrayWrapper> serviceCallback) {
        Call<ResponseBody> call = service.getValid();
        call.enqueue(new ServiceResponseCallback<ArrayWrapper>(serviceCallback) {
            @Override
            public void onResponse(Response<ResponseBody> response, Retrofit retrofit) {
                try {
                    serviceCallback.success(getValidDelegate(response, retrofit));
                } catch (ServiceException exception) {
                    serviceCallback.failure(exception);
                }
            }
        });
        return call;
    }

    private ServiceResponse<ArrayWrapper> getValidDelegate(Response<ResponseBody> response, Retrofit retrofit) throws ServiceException {
        return new ServiceResponseBuilder<ArrayWrapper>()
                .register(200, new TypeToken<ArrayWrapper>(){}.getType())
                .registerError(new TypeToken<Error>(){}.getType())
                .build(response, retrofit);
    }

    /**
     *
     * @param complexBody Please put an array with 4 items: "1, 2, 3, 4", "", null, "&amp;S#$(*Y", "The quick brown fox jumps over the lazy dog"
     * @throws ServiceException the exception wrapped in ServiceException if failed.
     */
    public void putValid(ArrayWrapper complexBody) throws ServiceException {
        if (complexBody == null) {
            throw new ServiceException(
                new IllegalArgumentException("Parameter complexBody is required and cannot be null."));
        }
        Validator.validate(complexBody);
        try {
            Call<ResponseBody> call = service.putValid(complexBody);
            ServiceResponse<Void> response = putValidDelegate(call.execute(), null);
            response.getBody();
        } catch (ServiceException ex) {
            throw ex;
        } catch (Exception ex) {
            throw new ServiceException(ex);
        }
    }

    /**
     *
     * @param complexBody Please put an array with 4 items: "1, 2, 3, 4", "", null, "&amp;S#$(*Y", "The quick brown fox jumps over the lazy dog"
     * @param serviceCallback the async ServiceCallback to handle successful and failed responses.
     */
    public Call<ResponseBody> putValidAsync(ArrayWrapper complexBody, final ServiceCallback<Void> serviceCallback) {
        if (complexBody == null) {
            serviceCallback.failure(new ServiceException(
                new IllegalArgumentException("Parameter complexBody is required and cannot be null.")));
        }
        Validator.validate(complexBody, serviceCallback);
        Call<ResponseBody> call = service.putValid(complexBody);
        call.enqueue(new ServiceResponseCallback<Void>(serviceCallback) {
            @Override
            public void onResponse(Response<ResponseBody> response, Retrofit retrofit) {
                try {
                    serviceCallback.success(putValidDelegate(response, retrofit));
                } catch (ServiceException exception) {
                    serviceCallback.failure(exception);
                }
            }
        });
        return call;
    }

    private ServiceResponse<Void> putValidDelegate(Response<ResponseBody> response, Retrofit retrofit) throws ServiceException {
        return new ServiceResponseBuilder<Void>()
                .register(200, new TypeToken<Void>(){}.getType())
                .registerError(new TypeToken<Error>(){}.getType())
                .build(response, retrofit);
    }

    /**
     *
     * @return the ArrayWrapper object if successful.
     * @throws ServiceException the exception wrapped in ServiceException if failed.
     */
    public ArrayWrapper getEmpty() throws ServiceException {
        try {
            Call<ResponseBody> call = service.getEmpty();
            ServiceResponse<ArrayWrapper> response = getEmptyDelegate(call.execute(), null);
            return response.getBody();
        } catch (ServiceException ex) {
            throw ex;
        } catch (Exception ex) {
            throw new ServiceException(ex);
        }
    }

    /**
     *
     * @param serviceCallback the async ServiceCallback to handle successful and failed responses.
     */
    public Call<ResponseBody> getEmptyAsync(final ServiceCallback<ArrayWrapper> serviceCallback) {
        Call<ResponseBody> call = service.getEmpty();
        call.enqueue(new ServiceResponseCallback<ArrayWrapper>(serviceCallback) {
            @Override
            public void onResponse(Response<ResponseBody> response, Retrofit retrofit) {
                try {
                    serviceCallback.success(getEmptyDelegate(response, retrofit));
                } catch (ServiceException exception) {
                    serviceCallback.failure(exception);
                }
            }
        });
        return call;
    }

    private ServiceResponse<ArrayWrapper> getEmptyDelegate(Response<ResponseBody> response, Retrofit retrofit) throws ServiceException {
        return new ServiceResponseBuilder<ArrayWrapper>()
                .register(200, new TypeToken<ArrayWrapper>(){}.getType())
                .registerError(new TypeToken<Error>(){}.getType())
                .build(response, retrofit);
    }

    /**
     *
     * @param complexBody Please put an empty array
     * @throws ServiceException the exception wrapped in ServiceException if failed.
     */
    public void putEmpty(ArrayWrapper complexBody) throws ServiceException {
        if (complexBody == null) {
            throw new ServiceException(
                new IllegalArgumentException("Parameter complexBody is required and cannot be null."));
        }
        Validator.validate(complexBody);
        try {
            Call<ResponseBody> call = service.putEmpty(complexBody);
            ServiceResponse<Void> response = putEmptyDelegate(call.execute(), null);
            response.getBody();
        } catch (ServiceException ex) {
            throw ex;
        } catch (Exception ex) {
            throw new ServiceException(ex);
        }
    }

    /**
     *
     * @param complexBody Please put an empty array
     * @param serviceCallback the async ServiceCallback to handle successful and failed responses.
     */
    public Call<ResponseBody> putEmptyAsync(ArrayWrapper complexBody, final ServiceCallback<Void> serviceCallback) {
        if (complexBody == null) {
            serviceCallback.failure(new ServiceException(
                new IllegalArgumentException("Parameter complexBody is required and cannot be null.")));
        }
        Validator.validate(complexBody, serviceCallback);
        Call<ResponseBody> call = service.putEmpty(complexBody);
        call.enqueue(new ServiceResponseCallback<Void>(serviceCallback) {
            @Override
            public void onResponse(Response<ResponseBody> response, Retrofit retrofit) {
                try {
                    serviceCallback.success(putEmptyDelegate(response, retrofit));
                } catch (ServiceException exception) {
                    serviceCallback.failure(exception);
                }
            }
        });
        return call;
    }

    private ServiceResponse<Void> putEmptyDelegate(Response<ResponseBody> response, Retrofit retrofit) throws ServiceException {
        return new ServiceResponseBuilder<Void>()
                .register(200, new TypeToken<Void>(){}.getType())
                .registerError(new TypeToken<Error>(){}.getType())
                .build(response, retrofit);
    }

    /**
<<<<<<< HEAD
=======
     * Get complex types with array property while server doesn't provide a response payload
>>>>>>> 1ba0e1bb
     *
     * @return the ArrayWrapper object if successful.
     * @throws ServiceException the exception wrapped in ServiceException if failed.
     */
    public ArrayWrapper getNotProvided() throws ServiceException {
        try {
            Call<ResponseBody> call = service.getNotProvided();
            ServiceResponse<ArrayWrapper> response = getNotProvidedDelegate(call.execute(), null);
            return response.getBody();
        } catch (ServiceException ex) {
            throw ex;
        } catch (Exception ex) {
            throw new ServiceException(ex);
        }
    }

    /**
<<<<<<< HEAD
=======
     * Get complex types with array property while server doesn't provide a response payload
>>>>>>> 1ba0e1bb
     *
     * @param serviceCallback the async ServiceCallback to handle successful and failed responses.
     */
    public Call<ResponseBody> getNotProvidedAsync(final ServiceCallback<ArrayWrapper> serviceCallback) {
        Call<ResponseBody> call = service.getNotProvided();
        call.enqueue(new ServiceResponseCallback<ArrayWrapper>(serviceCallback) {
            @Override
            public void onResponse(Response<ResponseBody> response, Retrofit retrofit) {
                try {
                    serviceCallback.success(getNotProvidedDelegate(response, retrofit));
                } catch (ServiceException exception) {
                    serviceCallback.failure(exception);
                }
            }
        });
        return call;
    }

    private ServiceResponse<ArrayWrapper> getNotProvidedDelegate(Response<ResponseBody> response, Retrofit retrofit) throws ServiceException {
        return new ServiceResponseBuilder<ArrayWrapper>()
                .register(200, new TypeToken<ArrayWrapper>(){}.getType())
                .registerError(new TypeToken<Error>(){}.getType())
                .build(response, retrofit);
    }

}<|MERGE_RESOLUTION|>--- conflicted
+++ resolved
@@ -35,6 +35,7 @@
     }
 
     /**
+     * Get complex types with array property
      *
      * @return the ArrayWrapper object if successful.
      * @throws ServiceException the exception wrapped in ServiceException if failed.
@@ -52,6 +53,7 @@
     }
 
     /**
+     * Get complex types with array property
      *
      * @param serviceCallback the async ServiceCallback to handle successful and failed responses.
      */
@@ -78,6 +80,7 @@
     }
 
     /**
+     * Put complex types with array property
      *
      * @param complexBody Please put an array with 4 items: "1, 2, 3, 4", "", null, "&amp;S#$(*Y", "The quick brown fox jumps over the lazy dog"
      * @throws ServiceException the exception wrapped in ServiceException if failed.
@@ -100,6 +103,7 @@
     }
 
     /**
+     * Put complex types with array property
      *
      * @param complexBody Please put an array with 4 items: "1, 2, 3, 4", "", null, "&amp;S#$(*Y", "The quick brown fox jumps over the lazy dog"
      * @param serviceCallback the async ServiceCallback to handle successful and failed responses.
@@ -132,6 +136,7 @@
     }
 
     /**
+     * Get complex types with array property which is empty
      *
      * @return the ArrayWrapper object if successful.
      * @throws ServiceException the exception wrapped in ServiceException if failed.
@@ -149,6 +154,7 @@
     }
 
     /**
+     * Get complex types with array property which is empty
      *
      * @param serviceCallback the async ServiceCallback to handle successful and failed responses.
      */
@@ -175,6 +181,7 @@
     }
 
     /**
+     * Put complex types with array property which is empty
      *
      * @param complexBody Please put an empty array
      * @throws ServiceException the exception wrapped in ServiceException if failed.
@@ -197,6 +204,7 @@
     }
 
     /**
+     * Put complex types with array property which is empty
      *
      * @param complexBody Please put an empty array
      * @param serviceCallback the async ServiceCallback to handle successful and failed responses.
@@ -229,10 +237,7 @@
     }
 
     /**
-<<<<<<< HEAD
-=======
      * Get complex types with array property while server doesn't provide a response payload
->>>>>>> 1ba0e1bb
      *
      * @return the ArrayWrapper object if successful.
      * @throws ServiceException the exception wrapped in ServiceException if failed.
@@ -250,10 +255,7 @@
     }
 
     /**
-<<<<<<< HEAD
-=======
      * Get complex types with array property while server doesn't provide a response payload
->>>>>>> 1ba0e1bb
      *
      * @param serviceCallback the async ServiceCallback to handle successful and failed responses.
      */
