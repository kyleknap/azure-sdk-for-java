# coding=utf-8
# --------------------------------------------------------------------------
# Copyright (c) Microsoft Corporation. All rights reserved.
# Licensed under the MIT License. See License.txt in the project root for
# license information.
#
# Code generated by Microsoft (R) AutoRest Code Generator.
# Changes may cause incorrect behavior and will be lost if the code is
# regenerated.
# --------------------------------------------------------------------------

from msrest.serialization import Model


class OperationResult(Model):
    """OperationResult

    :param str status: The status of the request. Possible values for this
     property include: 'Succeeded', 'Failed', 'canceled', 'Accepted',
     'Creating', 'Created', 'Updating', 'Updated', 'Deleting', 'Deleted',
     'OK'.
    """

    _required = []

    _attribute_map = {
        'status': {'key': 'status', 'type': 'str'},
    }

    def __init__(self, *args, **kwargs):
<<<<<<< HEAD
        """OperationResult

        :param str status: The status of the request. Possible values include:
        'Succeeded', 'Failed', 'canceled', 'Accepted', 'Creating', 'Created',
        'Updating', 'Updated', 'Deleting', 'Deleted', 'OK'
        """
=======
>>>>>>> 9fc270dd
        self.status = None

        super(OperationResult, self).__init__(*args, **kwargs)<|MERGE_RESOLUTION|>--- conflicted
+++ resolved
@@ -15,10 +15,9 @@
 class OperationResult(Model):
     """OperationResult
 
-    :param str status: The status of the request. Possible values for this
-     property include: 'Succeeded', 'Failed', 'canceled', 'Accepted',
-     'Creating', 'Created', 'Updating', 'Updated', 'Deleting', 'Deleted',
-     'OK'.
+    :param str status: The status of the request. Possible values include:
+     'Succeeded', 'Failed', 'canceled', 'Accepted', 'Creating', 'Created',
+     'Updating', 'Updated', 'Deleting', 'Deleted', 'OK'
     """
 
     _required = []
@@ -28,15 +27,6 @@
     }
 
     def __init__(self, *args, **kwargs):
-<<<<<<< HEAD
-        """OperationResult
-
-        :param str status: The status of the request. Possible values include:
-        'Succeeded', 'Failed', 'canceled', 'Accepted', 'Creating', 'Created',
-        'Updating', 'Updated', 'Deleting', 'Deleted', 'OK'
-        """
-=======
->>>>>>> 9fc270dd
         self.status = None
 
         super(OperationResult, self).__init__(*args, **kwargs)