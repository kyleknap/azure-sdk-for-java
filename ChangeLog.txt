<<<<<<< HEAD
XXXX.XX.xx Version X.X.X
 * Support for 2017-07-29 REST version. Please see our REST api documentation and blogs for information about the related added features.
 * Added support for soft delete feature. If a delete retention policy is enabled through the set service properties API, then blobs or snapshots can be deleted softly and retained for a specified number of days, before being permanently removed by garbage collection.
=======
XXXX.XX.XX Version X.X.X
 * Improved performance of blob uploadFromFile APIs to avoid unnecessary buffering.
 * Improved performance when streaming directly from a FileInputStream to avoid unnecessary buffering.
 * Switched to using fixed length streaming mode in the HTTP client to avoid unnecessary buffering.
>>>>>>> 7c264051

2017.11.01 Version 6.1.0
 * Added support for the last time the tier was modified.

2017.10.06 Version 6.0.0
 * Added support for taking a snapshot of a share.
 * IOExceptions wrapping StorageExceptions will now contain the StorageException message in the outer exception.
 * Connection string support expanded to allow AccountName to be specified with SharedAccessSignature and DefaultEndpointsProtocol.  In this case, SharedAccessSignature is used for credentials, while having both DefaultEndpointsProtocol and AccountName allows the library to infer a set of default endpoints.  Additionally, we have added support for BlobSecondaryEndpoint, QueueSecondaryEndpoint, TableSecondaryEndpoint, and FileSecondaryEndpoint.  Specifying a secondary endpoint requires the specification of the corresponding primary.
 * All: The use of DefaultEndpointsProtocol in a connection string is now optional in the case where endpoints would be automatically generated; if missing, a value of https will be inferred.  When the parsed account settings in such a case are used to generate a connection string, the value of DefaultEndpointsProtocol will be explicitly included.

2017.08.28 Version 5.5.0
 * Fixed a bug when using a SAS token where the token was being omitted from calls to delete a directory in the file service.
 * For Standard Storage Accounts only, added the ability to set the tier of individual block blobs. The tier can currently only be set through uploadTier()

2017.07.13 Version 5.4.0
 * Support for 2017-04-17 REST version. Please see our REST API documentation and blogs for information about the related added features.
 * Added ErrorReceivingResponseEvent which fires when a network error occurs before the responseReceivedEvent fires. If the responseReceivedEvent fires sucessfully, this new event will not fire.
 * For Premium Accounts only, added support for getting and setting the tier on a page blob. The tier can also be set when creating or copying from an existing page blob.
 * Added support for server side encryption for File Service.

2017.06.21 Version 5.3.1
 * Fixed a bug in specific upload case for block blobs. This only affects uploads greater than the max put blob threshold, that have increased the streamWriteSizeInBytes beyond the 4 MB and storeBlobContentMD5 has been disabled.
 * In some cases in the above mentioned upload path, fixed a bug where StorageExceptions were being thrown instead of IOExceptions.

2017.06.13 Version 5.3.0
 * Fixed a bug where the transactional MD5 check would fail when downloading a range of blob or file and the recovery action is performed on a subsection of the range.
 * Fixed leaking connections for table requests.
 * Fixed a bug where retries happened immediately when experiencing a network exception uploading data or getting the response.
 * Fixed a bug where the response stream was not being closed on nonretryable exceptions.

2017.05.23 Version 5.2.0
 * Fixed Exists() calls on Shares and Directories to now populate metadata. This was already being done for Files.
 * Changed blob constants to support up to 256 MB on put blob for block blobs. The default value for put blob threshold has also been updated to half of the maximum, or 128 MB currently.
 * Fixed a bug that prevented setting content MD5 to true when creating a new file.
 * Fixed a bug where access conditions, options, and operation context were not being passed when calling openWriteExisting() on a page blob or a file.
 * Fixed a bug where an exception was being thrown on a range get of a blob or file when the options disableContentMD5Validation is set to false and useTransactionalContentMD5 is set to true and there is no overall MD5.
 * Fixed a bug where retries were happening immediately if a socket exception was thrown.
 * In CloudFileShareProperties, setShareQuota() no longer asserts in bounds. This check has been moved to create() and uploadProperties() in CloudFileShare.

2017.05.14 Version 5.1.1
 * Reverted version 5.1.0 due to a regression which was caught after publishing. Version 5.2.0 will be released that contains the fixes from 5.1.0 without the regression.

2017.01.18 Version 5.0.0
 * Prefix support for listing files and directories.
 * Added support for setting public access when creating a blob container
 * The public access setting on a blob container is now a container property returned from downloadProperties.
 * Add Message now modifies the PopReceipt, Id, NextVisibleTime, InsertionTime, and ExpirationTime properties of its CloudQueueMessage parameter.
 * Populate content MD5 for range gets on Blobs and Files.
 * Added support in Page Blob for incremental copy.
 * Added large BlockBlob upload support. Blocks can now support sizes up to 100 MB.
 * Added a new, memory-optimized upload strategy for the upload* APIs. This algorithm only applies for blocks greater than 4MB and when storeBlobContentMD5 and Client-Side Encryption are disabled.
 * getQualifiedUri() has been deprecated for Blobs. Please use getSnapshotQualifiedUri() instead. This new function will return the blob including the snapshot (if present) and no SAS token.
 * getQualifiedStorageUri() has been deprecated for Blobs. Please use getSnapshotQualifiedStorageUri() instead. This new function will return the blob including the snapshot (if present) and no SAS token.
 * Fixed a bug where copying from a blob that included a SAS token and a snapshot ommitted the SAS token.

2016.08.30 Version 4.4.0
 * Fixed a bug in client-side encryption for tables that was preventing the Java client from decrypting entities encrypted with the .NET client, and vice versa.
 
2016.07.06 Version 4.3.0
 * Added support for server-side encryption.
 * Added support for getBlobReferenceFromServer methods on CloudBlobContainer to support retrieving a blob without knowing its type.
 * Fixed a bug in the retry policies where 300 status codes were being retried when they shouldn't be.

2016.04.07 Version 4.2.0
 * Added support for setting a library-wide proxy. The default proxy can be set on OperationContext.
 * Added support in Page Blob for getting a list of differing page ranges between snapshot versions.
 * Added support in Page Blob for getting ranges of pages.

2016.03.31 Version 4.1.0
 * Added support for client side encryption for blobs, queues and tables.
 * Since the encryption preview, added functionality where uploading encrypted blobs can be done with just PutBlob, not PutBlock + PutBlockList, if the blob is small enough.
 * Since the encryption preview, fixed bugs in the Table Service where APIs such as 'CreateTable' were trying to encrypt their payload.  Encryption is only supported on entities.

2015.10.05 Version 4.0.0
 * Removed deprecated table AtomPub support.
 * Removed deprecated constructors which take service clients in favor of constructors which take credentials.
 * Added support for "Add" permissions on Blob SAS.
 * Added support for "Create" permissions on Blob and File SAS.
 * Added support for IP Restricted SAS and Protocol SAS.
 * Added support for Account SAS to all services.
 * Added support for Minute and Hour Metrics to FileServiceProperties and added support for File Metrics to CloudAnalyticsClient.
 * Removed deprecated startCopyFromBlob() on CloudBlob. Use startCopy() instead.
 * Removed deprecated Credentials and StorageKey classes. Please use the appropriate methods on StorageCredentialsAccountAndKey instead.

2015.09.16 Version 3.1.0
 * Fixed a bug in table where a select on a non-existent field resulted in a null reference exception if the corresponding field in the TableEntity was not nullable.
 * Fixed a bug in table where JsonParser was automatically closing the response stream before it was completely drained causing socket exhaustion.
 * Fixed a bug in StorageCredentialsAccountAndKey.updateKey(String) which prevented valid keys from being set.
 * Added CloudBlobContainer.listBlobs(final String, final boolean) method.
 * Fixed a bug in blob where using AccessConditions on block blob uploads larger than 64MB done with the upload* methods or block blob uploads done openOutputStream with would fail if the blob did not already exist.
 * Added support for setting a proxy per request. Proxy can be set on an OperationContext instance and will be used when that instance is passed to the request method.

2015.08.04 Version 3.0.0
 * Added support for SAS to the Azure File service.
 * Added support for Append Blob.
 * Added support for Access Control Lists (ACL) to File Shares.
 * Added support for getting and setting of CORS rules to File service.
 * Added support for ShareStats to File Shares.
 * Added support for copying an Azure File to another Azure File or a Block Blob asynchronously, and aborting Azure File copy operations asynchronously.
 * Added support for copying a Blob to an Azure File asynchronously.
 * Added support for setting a maximum quota property on a File Share.
 * Removed deprecated AuthenticationScheme and its getter and setter. In the future only SharedKey will be used.
 * Removed deprecated getter/setters for all request option properties on the service clients. Please use the default request options getter/setters instead.
 * Removed getSubDirectoryReference() for blob directories and file directories. Use getDirectoryReference() instead. 
 * Removed getEntityClass() in TableQuery. Please use getClazzType() instead.
 * Added client-side verification for lease duration and break periods.
 * Deprecated the setters in table for timestamp as this property is only modifiable by the service.
 * Deprecated startCopyFromBlob() on CloudBlob. Use startCopy() instead.
 * Deprecated the Credentials and StorageKey classes. Please use the appropriate methods on StorageCredentialsAccountAndKey instead.
 * Deprecated constructors which take service clients in favor of constructors which take credentials.
 * Fixed a bug where the DateBackwardCompatibility flag was not applied if set on the CloudTableClient default request options.
 * Changed library behavior to retry all exceptions thrown when parsing a response object.
 * Changed behavior to stop removing query parameters passed in with the resource URI if that URI contains a SAS token. Some query parameters such as comp, restype, snapshot and api-version will still be removed.
 * Added support for logging StringToSign to SharedKey and SAS.
 * Added a connect timeout to prevent hangs when establishing the network connection.
 * Made performance enhancements to the BlobOutputStream class.

2015.05.26 Version 2.2.0
 * Fixed a bug where maximum execution time was ignored for file, queue, and table services.
 * Changed the socket timeout to be set to the service side timeout plus 5 minutes when maximum execution time is not set.
 * Changed the socket timeout to default to 5 minutes rather than infinite when neither service side timeout or maximum execution time are set.
 * Fixed a bug where MD5 was calculated for commitBlockList even though UseTransactionalMD5 was set to false.
 * Fixed a bug where selecting fields that did not exist returned an error rather than an EntityProperty with a null value.
 * Fixed a bug where table entities with a single quote in their partition or row key could be inserted but not operated on in any other way.

2015.04.01 Version 2.1.0
 * Fixed a bug for all listing API's where next() would sometimes throw an exception if hasNext() had not been called even if there were more elements to iterate on.
 * Added sequence number to the blob properties. This is populated for page blobs.
 * Creating a page blob sets its length property.
 * Added support for page blob sequence numbers and sequence number access conditions. 
 * Fixed a bug in abort copy where the lease access condition was not sent to the service.
 * Fixed an issue in startCopyFromBlob where if the URI of the source blob contained certain non-ASCII characters they would not be encoded appropriately. This would result in Authorization failures.
 * Fixed a small performance issue in XML serialization.
 * Fixed a bug in BlobOutputStream and FileOutputStream where flush added data to a request pool rather than immediately committing it to the Azure service.
 * Refactored to remove the blob, queue, and file package dependency on table in the error handling code.
 * Added additional client-side logging for REST requests, responses, and errors.

2014.12.20 Version 2.0.0
 * Deprecated getSubDirectoryReference() for blob directories and file directories. Use getDirectoryReference() instead. 
 * Fixed a bug where maxResults was not verified to be positive for list operations.
 * Fixed a bug where high precision Date values stored on Table Entites were forced to fit into milliseconds resulting in inaccuracies. Precision is limited to 1 millisecond by Java.util.Date. If greater precision is required, the String should be used directly.
 * Added TableRequestOptions.dateBackwardCompatibility, which supports reading Date values on Table Entities written using versions of this library prior to 2.0.0. See http://go.microsoft.com/fwlink/?LinkId=523753 for more details.
 * Deprecated AuthenticationScheme and its getter and setter. In the future only SharedKey will be used.

2014.11.03 Version 1.3.1
 * Reverted timestamp bug fix from 1.3.0 for further consideration.

2014.11.03 Version 1.3.0
 * Added support for EndpointSuffix which was previously not accepted in Account Strings.
 * Fixed a bug where high precision timestamps were forced to fit into milliseconds resulting in inaccuracies. Precision is limited to 1 millisecond by Java.util.Date. If greater precision is required, the String should be used directly.

2014.08.01 Version 1.2.0
 * Added the NameValidator class which contains helpers that check to see if resource names are valid.
 * Fixed a bug where the RequestUrl of a LogRecord was not correctly HTML4 decoded. Added a dependency on Apache Commons Lang3.  
 * Made FileRange class and ListFilesAndDirectories method in the CloudFileDirectory class public. 

2014.07.01 Version 1.1.0
 * Changed the maven group id and artifact id. The new group id is com.microsoft.azure and the new artifact id is azure-storage.
 * Added File Service support. The File Service and the associated SDK APIs are in preview. 
 * Added CloudAnalyticsClient and related methods to simplify Storage Analytics logging and metrics use case scenarios.
 * Fixed a bug where an empty file would be left over during the downloadToFile error case.
 * Updated StorageErrorCodeStrings class. 
 * Requests made using SAS credentials have the api-version query parameter appended to the URI.
 * Fixed a null pointer exception that resulted when the first request was made with a blob created using the uri-only constructor (no sas creds appended). 

2014.05.12 Version 1.0.0
 * Updated service version to 2014-02-14
 * Fixed null-reference when null listingDetails are passed to listBlobsSegmented(String, boolean, EnumSet<BlobListingDetails>, int, ResultContinuation, BlobRequestOptions, OperationContext) overload
 * StorageUri may contain only a secondary endpoint

2014.05.06 Version 0.7.0
 * Created a DefaultRequestOptions object for each service client
 * Deprecated getter/setters for all request option properties on the service clients 
 * Removed server timeout defaults. These are still settable via the DefaultRequestOptions object on the client if desired
 * Removed OperationContext getCurrentRequestObject/setCurrentReqestObject methods
 * Removed SharedAccess{Blob|Queue|Table}Policy permissionsFromString(String) and permissionsToString(EnumSet) static methods in favor of setPermissionsFromString(String) and permissionsToString() instance methods
 * Moved all execute and executeSegmented methods for TableOperations, TableBatchOperations, and TableQueries from CloudTableClient to CloudTable. The CloudTableClient methods are removed
 * Deprecated getEntityClass() in TableQuery. Please use getClazzType() instead.
 * Removed CloudPageBlob openOutputStream methods in favor of equivalent openWriteNew methods
 * Removed reserved methods from StorageCredentials classes
 * Made the isUsePathStyleUris() method in ServiceClient protected
 * Removed CloudTableClient constructors taking only URI/StorageUri and throw if credentials passed into constructors are null as tables do not allow anonymous access
 * Removed extraneous ServiceClient constructors
 * Moved LeaseDuration, LeaseState, and LeaseStatus from the storage package to the blob package
 * Made the parse(String) methods in LeaseDuration, LeaseState, and LeaseStatus internal
 * RetryContext currentRetryCount and lastRequestResult fields must be accessed with their corresponding getters/setters
 * BlockEntry searchMode field must be accessed through its getter/setter
 * BlockEntry has an additional constructor taking only block id
 * Removed BlobType enum parse() method
 * Removed CopyStatus enum parse() method
 * Removed CloudQueueMessage setExpirationTime(), setNextVisibleTime() and setPopReceipt() methods
 * Removed TableConstants class
 * Removed some classes/methods originally marked "Internal Use Only": Credentials.getSigningAccountName(), StorageCredentialsAccountAndKey.setSigningAccountName(), DeserializationHelper class, some BlobProperties setter methods
 * Applied MaximumExecutionTime to downloadToByteArray and downloadRangeToByteArray methods
 * Removed GeoReplicationStats.getGeoReplicationStatus(String)
 * Moved SharedAccessPolicy, Permissions base classes (and serializers/deserializers) from core to storage
 * Added container/queue/table constructors taking only URI or StorageUri to enable direct instantiation with a SAS token
 * Fixed LeaseState so that it is parsed correctly. Previously, a leased blob returned LeaseState.UNSPECIFIED rather than LeaseState.LEASED
 * Fixed the CloudTable(URI) method to correctly handle partition key and row key limits for passed in SAS tokens
 * Fixed an issue that allowed whitespace metadata values to be set
 * Changed package name from com.microsoft.windowsazure.storage to com.microsoft.azure.storage
 * Deprecated AtomPub format for tables
 * Added support for secondary location access in Azure Storage Emulator
 * Removed unnecessary exceptions specified in the throws clause of method declarations
 * Fixed issue with path-style uris and sas credentials
 * Added CloudAnalyticsClient class to simplify storage account analytics logging and metrics scenarios.

2014.02.19 Version 0.6.0
 * Removed OperationContext getCurrentOperationByteCount/setCurrentOperationByteCount and getIntermediateMD5/setIntermediateMD5 methods
 * Deprecated OperationContext getCurrentRequestObject/setCurrentReqestObject methods
 * Deprecated SharedAccess{Blob|Queue|Table}Policy permissionsFromString(String) and permissionsToString(EnumSet) static methods in favor of setPermissionsFromString(String) and permissionsToString() instance methods
 * Moved all execute and executeSegmented methods for TableOperations, TableBatchOperations, and TableQueries from CloudTableClient to CloudTable. The CloudTableClient methods are now marked deprecated.
 * Deprecated CloudPageBlob openOutputStream methods in favor of equivalent openWriteNew methods
 * container.get{BlockBlob|PageBlob|Directory}Reference, directory.get{BlockBlob, PageBlob, SubDirectory}Reference always treat the string parameter as a relative address
 * {CloudBlobContainer|CloudQueue|CloudTable}(String, CloudBlobClient) always treat the string parameter as a relative address
 * If the parent of a blob is the container, Cloud{BlockBlob|PageBlob|BlobDirectory}.getParent() returns a valid CloudBlobDirectory with an empty prefix. Similarly, container.getDirectoryReference("") gets a valid CloudBlobDirectory representing the container.
 * Blob downloads resume on every retry
 * TableOperation(TableEntity, TableOperationType) sets echoContent to false by default
 * Fixed translateException to handle 503 along with other special HTTP codes
 * Fixed an issue so that the ContentMD5 is only calculated when the length is unknown or is within the single blob upload threshold for block blob uploads.
 * Fixed snapshot creates to inherit base blob's metadata/properties unless metadata/properties are specified
 * Any exception thrown while parsing an error response is ignored and the original exception is returned
 * Added additional constructors to TableServiceEntity and DynamicTableEntity taking partition key, row key, etc
 * Added support for Null Retry Policies
 * Added a resize method for page blobs 
 * Added openWriteExisting() and openWriteExisting(AccessCondition, BlobRequestOptions, OperationContext) methods to PageBlob allowing output streams to be opened on existing page blobs.
 * Added StorageEventMultiCasters to OperationContext for when a retry occurs ("Retrying") and when the request is complete ("RequestComplete").
 * Added static StorageEventMultiCasters for SendingRequest, ResponseReceived, RequestComplete and Retrying to Operation Context
 * Added maximum execution time, settable for all requests via Cloud{Blob|Queue|Table}Client.setMaximumExecutionTime(Integer) or for an individual request via {Blob|Queue|Table}RequestOptions.setMaximumExecutionTime(Integer)

2013.12.10 Version 0.5.0
 * Fixed content disposition parsing in BlobDeserializationHelper and added it to BlobProperties
 * Fixed etag for snapshots, which was previously not set correctly in CloudBlob
 * Fixed etag parsing so that quotes around etag are removed
 * Added Copy to BlobListingDetails enum and added logic and fixed xml parsers to enable that option when listing blobs
 * Fixed blob/container BreakLease so that the breakPeriodInSeconds is honored
 * Sending request event on the opContext is now fired before the connection is set up
 * Added Json support for tables
 * JsonMinimalMetadata is now the default payload format (rather than AtomPub). Payload format can be specified for all table requests by using CloudTableClient.setTablePayloadFormat or for an individual table request by using TableRequestOptions.setTablePayloadFormat
 * Added read from secondary support for blobs/queue/tables
 * Fixed Canonicalizer to ignore empty header values while signing
 * Added additional query parameters for Blob SAS introduced in 2013-08-15
 * Enabled echo content (on or off) option for table inserts
 * Enabled setting user headers on the operation context
 * Moved LeaseAction enum from core package to blob package (internal use only)
 * Added support for optional Service Properties
 * Blob downloadToByteArray and downloadRangeToByteArray return the number of bytes copied to the byte array

2013.07.03 Version 0.4.4
 * Windows Azure China environment support
 * Service Bus metadata support updated to the latest version
 * Rich Odata entity query support for Service Bus Queue/Topic/Subscription
 * Added support for Service Bus message forwarding
 * Added support for Service Bus message count details
 * Made sure the response stream is drained to prevent socket exhaustion in Storage
 * Added support for all flavors of SharedKey and SharedKeyLite message signing through AuthenticationScheme property on client classes in Storage

2013.05.27 Version 0.4.3
* Added support for updating existing Queue/Topic/Subscription for Service Bus
* Added support for message lock renewal to support long running message processing for Service Bus
* Added new properties to Queue/Topic/Subscription/Rule for Service Bus
* Added support for rebinding content key for Media Services

2013.04.16 Version 0.4.2
* Fixed a bunch of GB18030 encoding issues
* Fixed a service bus issue when the locale is not UTC

2013.03.12 Version 0.4.1
 * Added "Azure-SDK-For-Java/<version>" To User-Agent HTTP header
 * Added connection string support for Service Bus
 * Added new methods to break lease for Storage Blob which doesn't require a lease id and returns the result as an object. Deprecated the old breakLease() methods.
 * Added a new method to get the historical events for Media Services
 * Fixed Storage Table encoding issue for special characters
 * BlobOutputStream now commits block list using LATEST instead of UNCOMMITTED
 * Added RequestResult to StorageEvents
 * Fixed issue when accessing OperationContext RequestResults
 * Fixed the return value of BlobInputStream.read
 * Fixed CloudPageBlob.downloadPageRanges to retrieve the blob length
 * Fixed MD5 validation in BlobInputStream
 * Return ETag in TableResult not only for Insert but also for other operations

2013.01.18 Version 0.4.0
 * Added support for Windows Azure Media Services
 * Updated dependencies to non-beta stable versions
 * Added a Sending Request Event to OperationContext in Storage Client code
 * Fixed a bug in the Storage client in blob download resume for blobs greater than 2GB

2012.10.29 Version 0.3.3
 * In the blob client, fixed a bug which allows users to call write APIs on a blob snapshot reference
 * Updated the URL parse method in storage client libraries, to allow users to pass a URL ending with "/"
 * Updated the parsing response header code in blob client APIs
 * Updated the storage client library user agent version from 0.1.2 to 0.1.3
 * Added more test cases in storage client tests

2012.10.16 Version 0.3.2
 * Implemented a more graceful timeout Exception
 * Implemented a better Exception for an empty header returned by the Azure Storage Service
 * Added Fluent setters for Blob Models

2012.09.11 Version 0.3.1
 * Added Javadocs to 1.7 Storage Support from 0.3.0 release
 * Fixed bug where getqueue for an invalid queue returns 200 and the exception is not wrapped in a ServiceException
 * Fixed the error when deleting a blob snapshot in the Service Layer
 * Changed the PageBlob length parameter from an int to a long
 * Return an Etag for create and copy Blob in Service Layer
 * Updated the BlobRestProxy.copyBlob to correctly honor source access conditions
 * Updated the BlobRestProxy.getBlob to correctly honor setComputeRangeMD5 option
 * Added international support for ServiceBus URIs
 * Added encoding for special characters when serializing entity to XML in Table Service Layer

2012.06.02 Version 0.3.0
 * Added 1.7 Storage Support
 * Added Javadocs for com.microsoft.windowsazure.services.table

2012.05.02 Version 0.2.2
 * Added Javadoc comments to Azure Blob Service Layer
 * Fixed a URL encoding issue in Table Client Layer
 * Made CloudTableClient use Iterator instead of Iterable

2012.04.11 Version 0.2.1
 * Added Service Layer support for Azure Table
 * Added Javadoc comments to Azure Queue Service Layer

2012.02.28 Version 0.2.0
 * Added Support for Azure Table in com.microsoft.windowsazure.services.table
 * Added Client Tests for Table
 * Added a dependency on apache commons-lang3 3.1
 * ResultsSegment exposes an ArrayList instead of an Iterable
 * UserAgent updated to v1.1.2

2012.01.31 Version 0.1.3
 * Updated User Agent to v0.1.1
 * Updated License Headers
 * Blob Client Mark update
 * Retry Logic updated in Blob and Queue Client to not retry
 * Error Response parsing updated for Table compatibility
 * MD5 is delay calculated on copy streams
 * Date parsing support for various number of fractional decimals
 * StorageErrorResponse updated to support lower case xml for tables

2011.12.22 Version 0.1.2
 * Fixed CloudBlob.download to lock to ETag during a resume
 * Ensured that Client Side Exceptions are not resumed

2011.12.14 Version 0.1.1
 * Commenting/documentation changes

2011.12.09 Version 0.1.0
 * Initial Release<|MERGE_RESOLUTION|>--- conflicted
+++ resolved
@@ -1,13 +1,9 @@
-<<<<<<< HEAD
 XXXX.XX.xx Version X.X.X
  * Support for 2017-07-29 REST version. Please see our REST api documentation and blogs for information about the related added features.
  * Added support for soft delete feature. If a delete retention policy is enabled through the set service properties API, then blobs or snapshots can be deleted softly and retained for a specified number of days, before being permanently removed by garbage collection.
-=======
-XXXX.XX.XX Version X.X.X
  * Improved performance of blob uploadFromFile APIs to avoid unnecessary buffering.
  * Improved performance when streaming directly from a FileInputStream to avoid unnecessary buffering.
  * Switched to using fixed length streaming mode in the HTTP client to avoid unnecessary buffering.
->>>>>>> 7c264051
 
 2017.11.01 Version 6.1.0
  * Added support for the last time the tier was modified.
