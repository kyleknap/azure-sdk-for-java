/**
 * Copyright 2012 Microsoft Corporation
 * 
 * Licensed under the Apache License, Version 2.0 (the "License");
 * you may not use this file except in compliance with the License.
 * You may obtain a copy of the License at
 * http://www.apache.org/licenses/LICENSE-2.0
 * 
 * Unless required by applicable law or agreed to in writing, software
 * distributed under the License is distributed on an "AS IS" BASIS,
 * WITHOUT WARRANTIES OR CONDITIONS OF ANY KIND, either express or implied.
 * See the License for the specific language governing permissions and
 * limitations under the License.
 */

package com.microsoft.windowsazure.services.media;

<<<<<<< HEAD
import static org.junit.Assert.*;

import java.util.ArrayList;
import java.util.Collection;
import java.util.Date;
import java.util.List;

import org.junit.Ignore;
import org.junit.Test;

import com.microsoft.windowsazure.services.core.ServiceException;
import com.microsoft.windowsazure.services.media.models.AccessPolicyInfo;
import com.microsoft.windowsazure.services.media.models.AccessPolicyPermission;
import com.microsoft.windowsazure.services.media.models.AssetInfo;
import com.microsoft.windowsazure.services.media.models.AssetState;
import com.microsoft.windowsazure.services.media.models.CreateAccessPolicyOptions;
import com.microsoft.windowsazure.services.media.models.CreateAssetOptions;
import com.microsoft.windowsazure.services.media.models.CreateLocatorOptions;
import com.microsoft.windowsazure.services.media.models.EncryptionOption;
import com.microsoft.windowsazure.services.media.models.ListAssetsOptions;
import com.microsoft.windowsazure.services.media.models.ListLocatorsResult;
import com.microsoft.windowsazure.services.media.models.ListMediaProcessorsOptions;
import com.microsoft.windowsazure.services.media.models.ListMediaProcessorsResult;
import com.microsoft.windowsazure.services.media.models.LocatorInfo;
import com.microsoft.windowsazure.services.media.models.LocatorType;
import com.microsoft.windowsazure.services.media.models.UpdateAssetOptions;
import com.microsoft.windowsazure.services.media.models.UpdateLocatorOptions;

public class MediaServiceIntegrationTest extends IntegrationTestBase {

    private void verifyInfosEqual(String message, AssetInfo expected, AssetInfo actual) {
        verifyAssetProperties(message, expected.getName(), expected.getAlternateId(), expected.getOptions(),
                expected.getState(), actual);
    }

    private void verifyAssetProperties(String message, String testName, String altId,
            EncryptionOption encryptionOption, AssetState assetState, AssetInfo actualAsset) {
        verifyAssetProperties(message, testName, altId, encryptionOption, assetState, null, null, null, actualAsset);
    }

    private void verifyAssetProperties(String message, String testName, String altId,
            EncryptionOption encryptionOption, AssetState assetState, String id, Date created, Date lastModified,
            AssetInfo actualAsset) {
        assertNotNull(message, actualAsset);
        assertEquals(message + " Name", testName, actualAsset.getName());
        assertEquals(message + " AlternateId", altId, actualAsset.getAlternateId());
        assertEquals(message + " Options", encryptionOption, actualAsset.getOptions());
        assertEquals(message + " State", assetState, actualAsset.getState());
        if (id != null) {
            assertEquals(message + " Id", id, actualAsset.getId());
        }
        if (created != null) {
            assertEquals(message + " Created", created, actualAsset.getCreated());
        }
        if (lastModified != null) {
            assertEquals(message + " LastModified", lastModified, actualAsset.getLastModified());
        }
    }

    @Test
    public void createAssetSuccess() throws Exception {
        // Arrange
        String testName = testAssetPrefix + "Name";
        CreateAssetOptions options = new CreateAssetOptions().setName(testName);

        // Act
        AssetInfo actualAsset = service.createAsset(options);

        // Assert
        verifyAssetProperties("actualAsset", testName, "", EncryptionOption.None, AssetState.Initialized, actualAsset);
    }

    @Test
    public void createAssetOptionsSuccess() throws Exception {
        // Arrange
        String testName = testAssetPrefix + "createAssetOptionsSuccess";
        String altId = "altId";
        EncryptionOption encryptionOption = EncryptionOption.StorageEncrypted;
        AssetState assetState = AssetState.Published;
        CreateAssetOptions options = new CreateAssetOptions().setAlternateId(altId).setOptions(encryptionOption)
                .setState(assetState).setName(testName);

        // Act
        AssetInfo actualAsset = service.createAsset(options);

        // Assert
        verifyAssetProperties("actualAsset", testName, altId, encryptionOption, assetState, actualAsset);
    }

    @Test
    public void createAssetMeanString() throws Exception {
        // Arrange
        String meanString = "'\"(?++\\+&==/&?''$@://   +ne <some><XML></stuff>"
                + "{\"jsonLike\":\"Created\":\"\\/Date(1336368841597)\\/\",\"Name\":null,cksum value\"}}"
                + "Some unicode: \uB2E4\uB974\uB2E4\uB294\u0625 \u064A\u062F\u064A\u0648\u0009\r\n";

        String testName = testAssetPrefix + "createAssetMeanString" + meanString;
        CreateAssetOptions createAssetOptions = new CreateAssetOptions().setName(testName);

        // Act
        AssetInfo actualAsset = service.createAsset(createAssetOptions);

        // Assert
        assertEquals("actualAsset Name", testName, actualAsset.getName());
    }

    @Test
    public void createAssetNullNameSuccess() throws Exception {
        // Arrange

        // Act
        AssetInfo actualAsset = null;
        try {
            actualAsset = service.createAsset();
            // Assert
            assertNotNull("actualAsset", actualAsset);
            assertEquals("actualAsset.getName() should be the service default value, the empty string", "",
                    actualAsset.getName());
        }
        finally {
            // Clean up the anonymous asset now while we have the id, because we
            // do not want to delete all anonymous assets in the bulk-cleanup code.
            try {
                if (actualAsset != null) {
                    service.deleteAsset(actualAsset.getId());
                }
            }
            catch (ServiceException ex) {
                ex.printStackTrace();
            }
        }
    }

    @Test
    public void getAssetSuccess() throws Exception {
        // Arrange
        String testName = testAssetPrefix + "GetAssetSuccess";
        String altId = "altId";
        EncryptionOption encryptionOption = EncryptionOption.StorageEncrypted;
        AssetState assetState = AssetState.Published;
        CreateAssetOptions options = new CreateAssetOptions().setAlternateId(altId).setOptions(encryptionOption)
                .setState(assetState).setName(testName);
        AssetInfo assetInfo = service.createAsset(options);

        // Act
        AssetInfo actualAsset = service.getAsset(assetInfo.getId());

        assertEquals("Id", assetInfo.getId(), actualAsset.getId());
        verifyAssetProperties("actualAsset", testName, altId, encryptionOption, assetState, actualAsset);
    }

    @Test
    public void getAssetFailedWithInvalidId() throws ServiceException {
        expectedException.expect(ServiceException.class);
        expectedException.expect(new ServiceExceptionMatcher(404));
        service.getAsset(validButNonexistAssetId);
    }

    @Test
    public void listAssetSuccess() throws ServiceException {
        // Arrange
        String altId = "altId";
        EncryptionOption encryptionOption = EncryptionOption.StorageEncrypted;
        AssetState assetState = AssetState.Published;

        String[] assetNames = new String[] { testAssetPrefix + "assetA", testAssetPrefix + "assetB" };
        List<AssetInfo> expectedAssets = new ArrayList<AssetInfo>();
        for (int i = 0; i < assetNames.length; i++) {
            String name = assetNames[i];
            CreateAssetOptions options = new CreateAssetOptions().setName(name).setAlternateId(altId)
                    .setOptions(encryptionOption).setState(assetState);
            expectedAssets.add(service.createAsset(options));
        }

        // Act
        Collection<AssetInfo> listAssetResult = service.listAssets();

        // Assert

        verifyListResultContains("listAssets", expectedAssets, listAssetResult, new ComponentDelegate() {
            @Override
            public void verifyEquals(String message, Object expected, Object actual) {
                verifyInfosEqual(message, (AssetInfo) expected, (AssetInfo) actual);
            }
        });
    }

    @Test
    public void listTopThreeAssetsSuccess() throws ServiceException {
        // Arrange
        Collection<AssetInfo> listAssetResultBaseLine = service.listAssets();
        CreateAssetOptions createAssetOptions = new CreateAssetOptions();
        service.createAsset(createAssetOptions.setName(testAssetPrefix + "assetA"));
        service.createAsset(createAssetOptions.setName(testAssetPrefix + "assetB"));
        service.createAsset(createAssetOptions.setName(testAssetPrefix + "assetC"));
        service.createAsset(createAssetOptions.setName(testAssetPrefix + "assetD"));
        ListAssetsOptions listAssetsOptions = new ListAssetsOptions();
        listAssetsOptions.getQueryParameters().add("$top", "3");

        // Act
        Collection<AssetInfo> listAssetResult = service.listAssets(listAssetsOptions);

        // Assert
        assertNotNull("listAssetResult", listAssetResult);
        assertEquals("listAssetResult.size", 3, listAssetResult.size());

    }

    @Ignore
    // Bug https://github.com/WindowsAzure/azure-sdk-for-java-pr/issues/364
    @Test
    public void updateAssetSuccess() throws Exception {
        // Arrange
        String originalTestName = testAssetPrefix + "updateAssetSuccessOriginal";
        CreateAssetOptions originalOptions = new CreateAssetOptions().setAlternateId("altId")
                .setOptions(EncryptionOption.StorageEncrypted).setState(AssetState.Published).setName(originalTestName);
        AssetInfo originalAsset = service.createAsset(originalOptions);

        String updatedTestName = testAssetPrefix + "updateAssetSuccessUpdated";
        String altId = "otherAltId";
        EncryptionOption encryptionOption = EncryptionOption.None;
        AssetState assetState = AssetState.Initialized;
        UpdateAssetOptions updateAssetOptions = new UpdateAssetOptions().setName(updatedTestName).setAlternateId(altId)
                .setOptions(encryptionOption).setState(assetState);

        // Act
        service.updateAsset(originalAsset.getId(), updateAssetOptions);
        AssetInfo updatedAsset = service.getAsset(originalAsset.getId());

        // Assert
        verifyAssetProperties("updatedAsset", updatedTestName, altId, encryptionOption, assetState, updatedAsset);
    }

    @Test
    public void updateAssetNoChangesSuccess() throws Exception {
        // Arrange
        String originalTestName = testAssetPrefix + "updateAssetNoChangesSuccess";
        String altId = "altId";
        EncryptionOption encryptionOption = EncryptionOption.StorageEncrypted;
        AssetState assetState = AssetState.Published;
        CreateAssetOptions options = new CreateAssetOptions().setAlternateId(altId).setOptions(encryptionOption)
                .setState(assetState).setName(originalTestName);
        AssetInfo originalAsset = service.createAsset(options);

        UpdateAssetOptions updateAssetOptions = new UpdateAssetOptions();

        // Act
        service.updateAsset(originalAsset.getId(), updateAssetOptions);
        AssetInfo updatedAsset = service.getAsset(originalAsset.getId());

        // Assert
        verifyAssetProperties("updatedAsset", originalTestName, altId, encryptionOption, assetState, updatedAsset);
    }

    @Test
    public void updateAssetFailedWithInvalidId() throws ServiceException {
        // Arrange
        UpdateAssetOptions updateAssetOptions = new UpdateAssetOptions();

        // Act
        expectedException.expect(ServiceException.class);
        expectedException.expect(new ServiceExceptionMatcher(404));
        service.updateAsset(validButNonexistAssetId, updateAssetOptions);
    }

    @Test
    public void deleteAssetSuccess() throws Exception {
        // Arrange
        String assetName = "deleteAssetSuccess";
        CreateAssetOptions createAssetOptions = new CreateAssetOptions().setName(assetName);
        AssetInfo assetInfo = service.createAsset(createAssetOptions);
        List<AssetInfo> listAssetsResult = service.listAssets();
        int assetCountBaseline = listAssetsResult.size();

        // Act
        service.deleteAsset(assetInfo.getId());

        // Assert
        listAssetsResult = service.listAssets();
        assertEquals("listAssetsResult.size", assetCountBaseline - 1, listAssetsResult.size());

        expectedException.expect(ServiceException.class);
        expectedException.expect(new ServiceExceptionMatcher(404));
        service.getAsset(assetInfo.getId());
    }

    @Test
    public void deleteAssetFailedWithInvalidId() throws ServiceException {
        expectedException.expect(ServiceException.class);
        expectedException.expect(new ServiceExceptionMatcher(404));
        service.deleteAsset(validButNonexistAssetId);
    }

    // End of Asset tests

    // Start of Locator tests

    private AssetInfo assetInfo;
    private AccessPolicyInfo accessPolicyInfo;
    private AccessPolicyInfo accessPolicyInfoRead;

    private void setupForLocatorTest() throws ServiceException {
        assetInfo = service.createAsset(new CreateAssetOptions().setName(testAssetPrefix + "ForLocatorTest"));
        accessPolicyInfo = service.createAccessPolicy(testPolicyPrefix + "ForLocatorTest", 5);
        accessPolicyInfoRead = service.createAccessPolicy(testPolicyPrefix + "ForLocatorTestRead", 5,
                new CreateAccessPolicyOptions().addPermissions(AccessPolicyPermission.READ));
    }

    @Test
    public void createLocatorSuccess() throws ServiceException {
        // Arrange 
        setupForLocatorTest();
        CreateLocatorOptions createLocatorOptions = new CreateLocatorOptions();
        LocatorType locatorType = LocatorType.SAS;

        // Act
        LocatorInfo locatorInfo = service.createLocator(accessPolicyInfo.getId(), assetInfo.getId(), locatorType,
                createLocatorOptions);

        // Assert 
        assertNotNull(locatorInfo);
        assertNotNull(locatorInfo.getId());

    }

    @Ignore("due to media service bug 596240")
    @Test
    public void createLocatorSetExpirationDateTimeSuccess() throws ServiceException {
        // Arrange 
        setupForLocatorTest();

        CreateLocatorOptions createLocatorOptions = new CreateLocatorOptions();
        Date expectedExpirationDateTime = new Date();
        expectedExpirationDateTime.setTime(expectedExpirationDateTime.getTime() + 1000);
        createLocatorOptions.setExpirationDateTime(expectedExpirationDateTime);
        LocatorType locatorType = LocatorType.SAS;

        // Act
        LocatorInfo locatorInfo = service.createLocator(accessPolicyInfo.getId(), assetInfo.getId(), locatorType,
                createLocatorOptions);

        // Assert 
        assertNotNull(locatorInfo);
        assertNotNull(locatorInfo.getId());
        assertEquals(expectedExpirationDateTime, locatorInfo.getExpirationDateTime());

    }

    @Test
    public void createLocatorSetStartTimeSuccess() throws ServiceException {
        // Arrange 
        setupForLocatorTest();

        CreateLocatorOptions createLocatorOptions = new CreateLocatorOptions();
        Date expectedStartDateTime = new Date();
        expectedStartDateTime.setTime(expectedStartDateTime.getTime() + 1000);
        createLocatorOptions.setStartTime(expectedStartDateTime);
        LocatorType locatorType = LocatorType.SAS;

        // Act
        LocatorInfo locatorInfo = service.createLocator(accessPolicyInfo.getId(), assetInfo.getId(), locatorType,
                createLocatorOptions);

        // Assert 
        assertNotNull(locatorInfo);
        assertNotNull(locatorInfo.getId());
        assertEquals(expectedStartDateTime, locatorInfo.getStartTime());

    }

    @Ignore("due to media service bug 596238")
    @Test
    public void getLocatorSuccess() throws ServiceException {
        // Arrange
        setupForLocatorTest();
        CreateLocatorOptions createLocatorOptions = new CreateLocatorOptions();
        LocatorType locatorType = LocatorType.SAS;
        LocatorInfo expectedLocatorInfo = service.createLocator(accessPolicyInfo.getId(), assetInfo.getId(),
                locatorType, createLocatorOptions);

        // Act
        LocatorInfo actualLocatorInfo = service.getLocator(expectedLocatorInfo.getId());

        // Assert
        assertNotNull(actualLocatorInfo);
        assertEquals(expectedLocatorInfo.getAccessPolicyId(), actualLocatorInfo.getAccessPolicyId());
        assertEquals(expectedLocatorInfo.getAssetId(), actualLocatorInfo.getAssetId());
        assertEquals(expectedLocatorInfo.getExpirationDateTime(), actualLocatorInfo.getExpirationDateTime());
        assertEquals(expectedLocatorInfo.getId(), actualLocatorInfo.getId());
        assertEquals(expectedLocatorInfo.getLocatorType(), actualLocatorInfo.getLocatorType());
        assertEquals(expectedLocatorInfo.getPath(), actualLocatorInfo.getPath());
        assertEquals(expectedLocatorInfo.getStartTime(), actualLocatorInfo.getStartTime());

    }

    @Test
    public void listLocatorsSuccess() throws ServiceException {
        // Arrange
        setupForLocatorTest();
        LocatorType locatorType = LocatorType.SAS;
        List<LocatorInfo> expectedLocators = new ArrayList<LocatorInfo>();
        for (int i = 0; i < 2; i++) {
            expectedLocators.add(service.createLocator(accessPolicyInfo.getId(), assetInfo.getId(), locatorType));
        }

        // Act
        ListLocatorsResult listLocatorsResult = service.listLocators();

        // Assert
        assertNotNull(listLocatorsResult);
        verifyListResultContains("listLocators", expectedLocators, listLocatorsResult.getLocatorInfos(), null);
    }

    @Ignore("due to media service bug 596264")
    @Test
    public void updateLocatorSuccess() throws ServiceException {
        // Arrange
        setupForLocatorTest();

        LocatorType locatorTypeExepcted = LocatorType.Origin;
        LocatorType locatorType = LocatorType.Origin;

        CreateLocatorOptions createLocatorOptions = new CreateLocatorOptions();
        LocatorInfo locatorInfo = service.createLocator(accessPolicyInfoRead.getId(), assetInfo.getId(), locatorType,
                createLocatorOptions);
        Date expirationDateTime = new Date();
        expirationDateTime.setTime(expirationDateTime.getTime() + 1000);

        // Act
        UpdateLocatorOptions updateLocatorOptions = new UpdateLocatorOptions()
                .setExpirationDateTime(expirationDateTime);
        service.updateLocator(locatorInfo.getId(), updateLocatorOptions);

        // Assert
        LocatorInfo locatorInfoActual = service.getLocator(locatorInfo.getId());
        assertEquals(locatorTypeExepcted, locatorInfoActual.getLocatorType());
        assertEquals(expirationDateTime, locatorInfoActual.getExpirationDateTime());

    }

    @Test
    public void deleteLocatorSuccess() throws ServiceException {
        // Arrange
        setupForLocatorTest();
        LocatorType locatorType = LocatorType.SAS;
        CreateLocatorOptions createLocatorOptions = new CreateLocatorOptions();
        LocatorInfo locatorInfo = service.createLocator(accessPolicyInfo.getId(), assetInfo.getId(), locatorType,
                createLocatorOptions);

        // Act
        service.deleteLocator(locatorInfo.getId());

        // Assert
        LocatorInfo locatorInfoResult = null;
        try {
            locatorInfoResult = service.getLocator(locatorInfo.getId());
        }
        catch (ServiceException e) {
            // swallow
        }
        assertNull(locatorInfoResult);
    }

    @Test(expected = ServiceException.class)
    public void deleteLocatorInvalidIdFailed() throws ServiceException {
        // Arrange 

        // Act
        service.deleteLocator("invalidLocatorId");

        // Assert
        assertTrue(false);
    }
    @Test
    public void listMediaProcessorsSuccess() throws ServiceException {
        // Arrange 

        // Act
        ListMediaProcessorsResult listMediaProcessorsResult = service.listMediaProcessors();

        // Assert
        assertNotNull(listMediaProcessorsResult);
        assertTrue(listMediaProcessorsResult.getMediaProcessorInfos().size() > 0);
    }

    @Test
    public void listMediaProcessorWithOptionSuccess() throws ServiceException {
        // Arrange
        ListMediaProcessorsOptions listMediaProcessorsOptions = new ListMediaProcessorsOptions();

        // Act
        ListMediaProcessorsResult listMediaProcessorsResult = service.listMediaProcessors(listMediaProcessorsOptions);

        // Assert
        assertNotNull(listMediaProcessorsResult);
        assertTrue(listMediaProcessorsResult.getMediaProcessorInfos().size() > 0);
    }

=======
public class MediaServiceIntegrationTest extends IntegrationTestBase {
>>>>>>> 5ac63841
}<|MERGE_RESOLUTION|>--- conflicted
+++ resolved
@@ -15,480 +15,15 @@
 
 package com.microsoft.windowsazure.services.media;
 
-<<<<<<< HEAD
 import static org.junit.Assert.*;
 
-import java.util.ArrayList;
-import java.util.Collection;
-import java.util.Date;
-import java.util.List;
-
-import org.junit.Ignore;
 import org.junit.Test;
 
 import com.microsoft.windowsazure.services.core.ServiceException;
-import com.microsoft.windowsazure.services.media.models.AccessPolicyInfo;
-import com.microsoft.windowsazure.services.media.models.AccessPolicyPermission;
-import com.microsoft.windowsazure.services.media.models.AssetInfo;
-import com.microsoft.windowsazure.services.media.models.AssetState;
-import com.microsoft.windowsazure.services.media.models.CreateAccessPolicyOptions;
-import com.microsoft.windowsazure.services.media.models.CreateAssetOptions;
-import com.microsoft.windowsazure.services.media.models.CreateLocatorOptions;
-import com.microsoft.windowsazure.services.media.models.EncryptionOption;
-import com.microsoft.windowsazure.services.media.models.ListAssetsOptions;
-import com.microsoft.windowsazure.services.media.models.ListLocatorsResult;
 import com.microsoft.windowsazure.services.media.models.ListMediaProcessorsOptions;
 import com.microsoft.windowsazure.services.media.models.ListMediaProcessorsResult;
-import com.microsoft.windowsazure.services.media.models.LocatorInfo;
-import com.microsoft.windowsazure.services.media.models.LocatorType;
-import com.microsoft.windowsazure.services.media.models.UpdateAssetOptions;
-import com.microsoft.windowsazure.services.media.models.UpdateLocatorOptions;
 
 public class MediaServiceIntegrationTest extends IntegrationTestBase {
-
-    private void verifyInfosEqual(String message, AssetInfo expected, AssetInfo actual) {
-        verifyAssetProperties(message, expected.getName(), expected.getAlternateId(), expected.getOptions(),
-                expected.getState(), actual);
-    }
-
-    private void verifyAssetProperties(String message, String testName, String altId,
-            EncryptionOption encryptionOption, AssetState assetState, AssetInfo actualAsset) {
-        verifyAssetProperties(message, testName, altId, encryptionOption, assetState, null, null, null, actualAsset);
-    }
-
-    private void verifyAssetProperties(String message, String testName, String altId,
-            EncryptionOption encryptionOption, AssetState assetState, String id, Date created, Date lastModified,
-            AssetInfo actualAsset) {
-        assertNotNull(message, actualAsset);
-        assertEquals(message + " Name", testName, actualAsset.getName());
-        assertEquals(message + " AlternateId", altId, actualAsset.getAlternateId());
-        assertEquals(message + " Options", encryptionOption, actualAsset.getOptions());
-        assertEquals(message + " State", assetState, actualAsset.getState());
-        if (id != null) {
-            assertEquals(message + " Id", id, actualAsset.getId());
-        }
-        if (created != null) {
-            assertEquals(message + " Created", created, actualAsset.getCreated());
-        }
-        if (lastModified != null) {
-            assertEquals(message + " LastModified", lastModified, actualAsset.getLastModified());
-        }
-    }
-
-    @Test
-    public void createAssetSuccess() throws Exception {
-        // Arrange
-        String testName = testAssetPrefix + "Name";
-        CreateAssetOptions options = new CreateAssetOptions().setName(testName);
-
-        // Act
-        AssetInfo actualAsset = service.createAsset(options);
-
-        // Assert
-        verifyAssetProperties("actualAsset", testName, "", EncryptionOption.None, AssetState.Initialized, actualAsset);
-    }
-
-    @Test
-    public void createAssetOptionsSuccess() throws Exception {
-        // Arrange
-        String testName = testAssetPrefix + "createAssetOptionsSuccess";
-        String altId = "altId";
-        EncryptionOption encryptionOption = EncryptionOption.StorageEncrypted;
-        AssetState assetState = AssetState.Published;
-        CreateAssetOptions options = new CreateAssetOptions().setAlternateId(altId).setOptions(encryptionOption)
-                .setState(assetState).setName(testName);
-
-        // Act
-        AssetInfo actualAsset = service.createAsset(options);
-
-        // Assert
-        verifyAssetProperties("actualAsset", testName, altId, encryptionOption, assetState, actualAsset);
-    }
-
-    @Test
-    public void createAssetMeanString() throws Exception {
-        // Arrange
-        String meanString = "'\"(?++\\+&==/&?''$@://   +ne <some><XML></stuff>"
-                + "{\"jsonLike\":\"Created\":\"\\/Date(1336368841597)\\/\",\"Name\":null,cksum value\"}}"
-                + "Some unicode: \uB2E4\uB974\uB2E4\uB294\u0625 \u064A\u062F\u064A\u0648\u0009\r\n";
-
-        String testName = testAssetPrefix + "createAssetMeanString" + meanString;
-        CreateAssetOptions createAssetOptions = new CreateAssetOptions().setName(testName);
-
-        // Act
-        AssetInfo actualAsset = service.createAsset(createAssetOptions);
-
-        // Assert
-        assertEquals("actualAsset Name", testName, actualAsset.getName());
-    }
-
-    @Test
-    public void createAssetNullNameSuccess() throws Exception {
-        // Arrange
-
-        // Act
-        AssetInfo actualAsset = null;
-        try {
-            actualAsset = service.createAsset();
-            // Assert
-            assertNotNull("actualAsset", actualAsset);
-            assertEquals("actualAsset.getName() should be the service default value, the empty string", "",
-                    actualAsset.getName());
-        }
-        finally {
-            // Clean up the anonymous asset now while we have the id, because we
-            // do not want to delete all anonymous assets in the bulk-cleanup code.
-            try {
-                if (actualAsset != null) {
-                    service.deleteAsset(actualAsset.getId());
-                }
-            }
-            catch (ServiceException ex) {
-                ex.printStackTrace();
-            }
-        }
-    }
-
-    @Test
-    public void getAssetSuccess() throws Exception {
-        // Arrange
-        String testName = testAssetPrefix + "GetAssetSuccess";
-        String altId = "altId";
-        EncryptionOption encryptionOption = EncryptionOption.StorageEncrypted;
-        AssetState assetState = AssetState.Published;
-        CreateAssetOptions options = new CreateAssetOptions().setAlternateId(altId).setOptions(encryptionOption)
-                .setState(assetState).setName(testName);
-        AssetInfo assetInfo = service.createAsset(options);
-
-        // Act
-        AssetInfo actualAsset = service.getAsset(assetInfo.getId());
-
-        assertEquals("Id", assetInfo.getId(), actualAsset.getId());
-        verifyAssetProperties("actualAsset", testName, altId, encryptionOption, assetState, actualAsset);
-    }
-
-    @Test
-    public void getAssetFailedWithInvalidId() throws ServiceException {
-        expectedException.expect(ServiceException.class);
-        expectedException.expect(new ServiceExceptionMatcher(404));
-        service.getAsset(validButNonexistAssetId);
-    }
-
-    @Test
-    public void listAssetSuccess() throws ServiceException {
-        // Arrange
-        String altId = "altId";
-        EncryptionOption encryptionOption = EncryptionOption.StorageEncrypted;
-        AssetState assetState = AssetState.Published;
-
-        String[] assetNames = new String[] { testAssetPrefix + "assetA", testAssetPrefix + "assetB" };
-        List<AssetInfo> expectedAssets = new ArrayList<AssetInfo>();
-        for (int i = 0; i < assetNames.length; i++) {
-            String name = assetNames[i];
-            CreateAssetOptions options = new CreateAssetOptions().setName(name).setAlternateId(altId)
-                    .setOptions(encryptionOption).setState(assetState);
-            expectedAssets.add(service.createAsset(options));
-        }
-
-        // Act
-        Collection<AssetInfo> listAssetResult = service.listAssets();
-
-        // Assert
-
-        verifyListResultContains("listAssets", expectedAssets, listAssetResult, new ComponentDelegate() {
-            @Override
-            public void verifyEquals(String message, Object expected, Object actual) {
-                verifyInfosEqual(message, (AssetInfo) expected, (AssetInfo) actual);
-            }
-        });
-    }
-
-    @Test
-    public void listTopThreeAssetsSuccess() throws ServiceException {
-        // Arrange
-        Collection<AssetInfo> listAssetResultBaseLine = service.listAssets();
-        CreateAssetOptions createAssetOptions = new CreateAssetOptions();
-        service.createAsset(createAssetOptions.setName(testAssetPrefix + "assetA"));
-        service.createAsset(createAssetOptions.setName(testAssetPrefix + "assetB"));
-        service.createAsset(createAssetOptions.setName(testAssetPrefix + "assetC"));
-        service.createAsset(createAssetOptions.setName(testAssetPrefix + "assetD"));
-        ListAssetsOptions listAssetsOptions = new ListAssetsOptions();
-        listAssetsOptions.getQueryParameters().add("$top", "3");
-
-        // Act
-        Collection<AssetInfo> listAssetResult = service.listAssets(listAssetsOptions);
-
-        // Assert
-        assertNotNull("listAssetResult", listAssetResult);
-        assertEquals("listAssetResult.size", 3, listAssetResult.size());
-
-    }
-
-    @Ignore
-    // Bug https://github.com/WindowsAzure/azure-sdk-for-java-pr/issues/364
-    @Test
-    public void updateAssetSuccess() throws Exception {
-        // Arrange
-        String originalTestName = testAssetPrefix + "updateAssetSuccessOriginal";
-        CreateAssetOptions originalOptions = new CreateAssetOptions().setAlternateId("altId")
-                .setOptions(EncryptionOption.StorageEncrypted).setState(AssetState.Published).setName(originalTestName);
-        AssetInfo originalAsset = service.createAsset(originalOptions);
-
-        String updatedTestName = testAssetPrefix + "updateAssetSuccessUpdated";
-        String altId = "otherAltId";
-        EncryptionOption encryptionOption = EncryptionOption.None;
-        AssetState assetState = AssetState.Initialized;
-        UpdateAssetOptions updateAssetOptions = new UpdateAssetOptions().setName(updatedTestName).setAlternateId(altId)
-                .setOptions(encryptionOption).setState(assetState);
-
-        // Act
-        service.updateAsset(originalAsset.getId(), updateAssetOptions);
-        AssetInfo updatedAsset = service.getAsset(originalAsset.getId());
-
-        // Assert
-        verifyAssetProperties("updatedAsset", updatedTestName, altId, encryptionOption, assetState, updatedAsset);
-    }
-
-    @Test
-    public void updateAssetNoChangesSuccess() throws Exception {
-        // Arrange
-        String originalTestName = testAssetPrefix + "updateAssetNoChangesSuccess";
-        String altId = "altId";
-        EncryptionOption encryptionOption = EncryptionOption.StorageEncrypted;
-        AssetState assetState = AssetState.Published;
-        CreateAssetOptions options = new CreateAssetOptions().setAlternateId(altId).setOptions(encryptionOption)
-                .setState(assetState).setName(originalTestName);
-        AssetInfo originalAsset = service.createAsset(options);
-
-        UpdateAssetOptions updateAssetOptions = new UpdateAssetOptions();
-
-        // Act
-        service.updateAsset(originalAsset.getId(), updateAssetOptions);
-        AssetInfo updatedAsset = service.getAsset(originalAsset.getId());
-
-        // Assert
-        verifyAssetProperties("updatedAsset", originalTestName, altId, encryptionOption, assetState, updatedAsset);
-    }
-
-    @Test
-    public void updateAssetFailedWithInvalidId() throws ServiceException {
-        // Arrange
-        UpdateAssetOptions updateAssetOptions = new UpdateAssetOptions();
-
-        // Act
-        expectedException.expect(ServiceException.class);
-        expectedException.expect(new ServiceExceptionMatcher(404));
-        service.updateAsset(validButNonexistAssetId, updateAssetOptions);
-    }
-
-    @Test
-    public void deleteAssetSuccess() throws Exception {
-        // Arrange
-        String assetName = "deleteAssetSuccess";
-        CreateAssetOptions createAssetOptions = new CreateAssetOptions().setName(assetName);
-        AssetInfo assetInfo = service.createAsset(createAssetOptions);
-        List<AssetInfo> listAssetsResult = service.listAssets();
-        int assetCountBaseline = listAssetsResult.size();
-
-        // Act
-        service.deleteAsset(assetInfo.getId());
-
-        // Assert
-        listAssetsResult = service.listAssets();
-        assertEquals("listAssetsResult.size", assetCountBaseline - 1, listAssetsResult.size());
-
-        expectedException.expect(ServiceException.class);
-        expectedException.expect(new ServiceExceptionMatcher(404));
-        service.getAsset(assetInfo.getId());
-    }
-
-    @Test
-    public void deleteAssetFailedWithInvalidId() throws ServiceException {
-        expectedException.expect(ServiceException.class);
-        expectedException.expect(new ServiceExceptionMatcher(404));
-        service.deleteAsset(validButNonexistAssetId);
-    }
-
-    // End of Asset tests
-
-    // Start of Locator tests
-
-    private AssetInfo assetInfo;
-    private AccessPolicyInfo accessPolicyInfo;
-    private AccessPolicyInfo accessPolicyInfoRead;
-
-    private void setupForLocatorTest() throws ServiceException {
-        assetInfo = service.createAsset(new CreateAssetOptions().setName(testAssetPrefix + "ForLocatorTest"));
-        accessPolicyInfo = service.createAccessPolicy(testPolicyPrefix + "ForLocatorTest", 5);
-        accessPolicyInfoRead = service.createAccessPolicy(testPolicyPrefix + "ForLocatorTestRead", 5,
-                new CreateAccessPolicyOptions().addPermissions(AccessPolicyPermission.READ));
-    }
-
-    @Test
-    public void createLocatorSuccess() throws ServiceException {
-        // Arrange 
-        setupForLocatorTest();
-        CreateLocatorOptions createLocatorOptions = new CreateLocatorOptions();
-        LocatorType locatorType = LocatorType.SAS;
-
-        // Act
-        LocatorInfo locatorInfo = service.createLocator(accessPolicyInfo.getId(), assetInfo.getId(), locatorType,
-                createLocatorOptions);
-
-        // Assert 
-        assertNotNull(locatorInfo);
-        assertNotNull(locatorInfo.getId());
-
-    }
-
-    @Ignore("due to media service bug 596240")
-    @Test
-    public void createLocatorSetExpirationDateTimeSuccess() throws ServiceException {
-        // Arrange 
-        setupForLocatorTest();
-
-        CreateLocatorOptions createLocatorOptions = new CreateLocatorOptions();
-        Date expectedExpirationDateTime = new Date();
-        expectedExpirationDateTime.setTime(expectedExpirationDateTime.getTime() + 1000);
-        createLocatorOptions.setExpirationDateTime(expectedExpirationDateTime);
-        LocatorType locatorType = LocatorType.SAS;
-
-        // Act
-        LocatorInfo locatorInfo = service.createLocator(accessPolicyInfo.getId(), assetInfo.getId(), locatorType,
-                createLocatorOptions);
-
-        // Assert 
-        assertNotNull(locatorInfo);
-        assertNotNull(locatorInfo.getId());
-        assertEquals(expectedExpirationDateTime, locatorInfo.getExpirationDateTime());
-
-    }
-
-    @Test
-    public void createLocatorSetStartTimeSuccess() throws ServiceException {
-        // Arrange 
-        setupForLocatorTest();
-
-        CreateLocatorOptions createLocatorOptions = new CreateLocatorOptions();
-        Date expectedStartDateTime = new Date();
-        expectedStartDateTime.setTime(expectedStartDateTime.getTime() + 1000);
-        createLocatorOptions.setStartTime(expectedStartDateTime);
-        LocatorType locatorType = LocatorType.SAS;
-
-        // Act
-        LocatorInfo locatorInfo = service.createLocator(accessPolicyInfo.getId(), assetInfo.getId(), locatorType,
-                createLocatorOptions);
-
-        // Assert 
-        assertNotNull(locatorInfo);
-        assertNotNull(locatorInfo.getId());
-        assertEquals(expectedStartDateTime, locatorInfo.getStartTime());
-
-    }
-
-    @Ignore("due to media service bug 596238")
-    @Test
-    public void getLocatorSuccess() throws ServiceException {
-        // Arrange
-        setupForLocatorTest();
-        CreateLocatorOptions createLocatorOptions = new CreateLocatorOptions();
-        LocatorType locatorType = LocatorType.SAS;
-        LocatorInfo expectedLocatorInfo = service.createLocator(accessPolicyInfo.getId(), assetInfo.getId(),
-                locatorType, createLocatorOptions);
-
-        // Act
-        LocatorInfo actualLocatorInfo = service.getLocator(expectedLocatorInfo.getId());
-
-        // Assert
-        assertNotNull(actualLocatorInfo);
-        assertEquals(expectedLocatorInfo.getAccessPolicyId(), actualLocatorInfo.getAccessPolicyId());
-        assertEquals(expectedLocatorInfo.getAssetId(), actualLocatorInfo.getAssetId());
-        assertEquals(expectedLocatorInfo.getExpirationDateTime(), actualLocatorInfo.getExpirationDateTime());
-        assertEquals(expectedLocatorInfo.getId(), actualLocatorInfo.getId());
-        assertEquals(expectedLocatorInfo.getLocatorType(), actualLocatorInfo.getLocatorType());
-        assertEquals(expectedLocatorInfo.getPath(), actualLocatorInfo.getPath());
-        assertEquals(expectedLocatorInfo.getStartTime(), actualLocatorInfo.getStartTime());
-
-    }
-
-    @Test
-    public void listLocatorsSuccess() throws ServiceException {
-        // Arrange
-        setupForLocatorTest();
-        LocatorType locatorType = LocatorType.SAS;
-        List<LocatorInfo> expectedLocators = new ArrayList<LocatorInfo>();
-        for (int i = 0; i < 2; i++) {
-            expectedLocators.add(service.createLocator(accessPolicyInfo.getId(), assetInfo.getId(), locatorType));
-        }
-
-        // Act
-        ListLocatorsResult listLocatorsResult = service.listLocators();
-
-        // Assert
-        assertNotNull(listLocatorsResult);
-        verifyListResultContains("listLocators", expectedLocators, listLocatorsResult.getLocatorInfos(), null);
-    }
-
-    @Ignore("due to media service bug 596264")
-    @Test
-    public void updateLocatorSuccess() throws ServiceException {
-        // Arrange
-        setupForLocatorTest();
-
-        LocatorType locatorTypeExepcted = LocatorType.Origin;
-        LocatorType locatorType = LocatorType.Origin;
-
-        CreateLocatorOptions createLocatorOptions = new CreateLocatorOptions();
-        LocatorInfo locatorInfo = service.createLocator(accessPolicyInfoRead.getId(), assetInfo.getId(), locatorType,
-                createLocatorOptions);
-        Date expirationDateTime = new Date();
-        expirationDateTime.setTime(expirationDateTime.getTime() + 1000);
-
-        // Act
-        UpdateLocatorOptions updateLocatorOptions = new UpdateLocatorOptions()
-                .setExpirationDateTime(expirationDateTime);
-        service.updateLocator(locatorInfo.getId(), updateLocatorOptions);
-
-        // Assert
-        LocatorInfo locatorInfoActual = service.getLocator(locatorInfo.getId());
-        assertEquals(locatorTypeExepcted, locatorInfoActual.getLocatorType());
-        assertEquals(expirationDateTime, locatorInfoActual.getExpirationDateTime());
-
-    }
-
-    @Test
-    public void deleteLocatorSuccess() throws ServiceException {
-        // Arrange
-        setupForLocatorTest();
-        LocatorType locatorType = LocatorType.SAS;
-        CreateLocatorOptions createLocatorOptions = new CreateLocatorOptions();
-        LocatorInfo locatorInfo = service.createLocator(accessPolicyInfo.getId(), assetInfo.getId(), locatorType,
-                createLocatorOptions);
-
-        // Act
-        service.deleteLocator(locatorInfo.getId());
-
-        // Assert
-        LocatorInfo locatorInfoResult = null;
-        try {
-            locatorInfoResult = service.getLocator(locatorInfo.getId());
-        }
-        catch (ServiceException e) {
-            // swallow
-        }
-        assertNull(locatorInfoResult);
-    }
-
-    @Test(expected = ServiceException.class)
-    public void deleteLocatorInvalidIdFailed() throws ServiceException {
-        // Arrange 
-
-        // Act
-        service.deleteLocator("invalidLocatorId");
-
-        // Assert
-        assertTrue(false);
-    }
     @Test
     public void listMediaProcessorsSuccess() throws ServiceException {
         // Arrange 
@@ -514,7 +49,4 @@
         assertTrue(listMediaProcessorsResult.getMediaProcessorInfos().size() > 0);
     }
 
-=======
-public class MediaServiceIntegrationTest extends IntegrationTestBase {
->>>>>>> 5ac63841
 }