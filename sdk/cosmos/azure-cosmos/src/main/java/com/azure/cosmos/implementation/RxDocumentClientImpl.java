--- conflicted
+++ resolved
@@ -222,12 +222,8 @@
                                 boolean contentResponseOnWriteEnabled,
                                 CosmosClientMetadataCachesSnapshot metadataCachesSnapshot) {
         this(serviceEndpoint, masterKeyOrResourceToken, connectionPolicy, consistencyLevel, configs,
-<<<<<<< HEAD
             credential, tokenCredential, sessionCapturingOverrideEnabled, connectionSharingAcrossClientsEnabled, contentResponseOnWriteEnabled, metadataCachesSnapshot);
-=======
-            credential, tokenCredential, sessionCapturingOverrideEnabled,
-            connectionSharingAcrossClientsEnabled, contentResponseOnWriteEnabled);
->>>>>>> 9b585e22
+
         if (permissionFeed != null && permissionFeed.size() > 0) {
             this.resourceTokensMap = new HashMap<>();
             for (Permission permission : permissionFeed) {
@@ -399,11 +395,7 @@
         // https://msdata.visualstudio.com/CosmosDB/_workitems/edit/332589
     }
 
-<<<<<<< HEAD
-    public void init(CosmosClientMetadataCachesSnapshot metadataCachesSnapshot) {
-=======
-    public void init(Function<HttpClient, HttpClient> httpClientInterceptor) {
->>>>>>> 9b585e22
+    public void init(CosmosClientMetadataCachesSnapshot metadataCachesSnapshot, Function<HttpClient, HttpClient> httpClientInterceptor) {
         try {
             // TODO: add support for openAsync
             // https://msdata.visualstudio.com/CosmosDB/_workitems/edit/332589
