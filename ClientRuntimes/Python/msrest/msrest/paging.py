--- conflicted
+++ resolved
@@ -71,14 +71,9 @@
 
     @property
     def raw(self):
-<<<<<<< HEAD
         raw = ClientRawResponse(self.current_page, self._response)
-        raw.add_headers(self._raw_headers)
-=======
-        raw = ClientRawResponse(self.items, self._response)
         if self._raw_headers:
             raw.add_headers(self._raw_headers)
->>>>>>> 66e350fb
         return raw
 
     def get(self, url):
